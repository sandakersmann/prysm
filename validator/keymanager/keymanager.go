--- conflicted
+++ resolved
@@ -21,10 +21,7 @@
 	// FetchValidatingKeys fetches the list of public keys that should be used to validate with.
 	FetchValidatingKeys() ([][48]byte, error)
 	// Sign signs a message for the validator to broadcast.
-<<<<<<< HEAD
 	Sign(pubKey [48]byte, root [32]byte) (*bls.Signature, error)
-=======
-	Sign(pubKey [48]byte, root [32]byte, domain uint64) (*bls.Signature, error)
 }
 
 // ProtectingKeyManager provides access to a keymanager that protects its clients from slashing events.
@@ -34,5 +31,4 @@
 
 	// SignAttestation signs an attestation for the validator to broadcast.
 	SignAttestation(pubKey [48]byte, domain uint64, data *ethpb.AttestationData) (*bls.Signature, error)
->>>>>>> 26582cbf
 }