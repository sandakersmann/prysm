--- conflicted
+++ resolved
@@ -54,16 +54,10 @@
 	)
 	// KeymanagerKindSelections as friendly text.
 	KeymanagerKindSelections = map[keymanager.Kind]string{
-<<<<<<< HEAD
-		keymanager.Imported:   "Imported Wallet (Recommended)",
+		keymanager.Local:      "Imported Wallet (Recommended)",
 		keymanager.Derived:    "HD Wallet",
 		keymanager.Remote:     "Remote Signing Wallet (Advanced)",
 		keymanager.Web3Signer: "Consensys Web3Signer (Advanced)",
-=======
-		keymanager.Local:   "Imported Wallet (Recommended)",
-		keymanager.Derived: "HD Wallet",
-		keymanager.Remote:  "Remote Signing Wallet (Advanced)",
->>>>>>> eb1e3c3d
 	}
 	// ValidateExistingPass checks that an input cannot be empty.
 	ValidateExistingPass = func(input string) error {
