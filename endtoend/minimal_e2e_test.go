--- conflicted
+++ resolved
@@ -19,7 +19,6 @@
 
 // Run minimal e2e config with the current release validator against latest beacon node.
 func TestEndToEnd_MinimalConfig_ValidatorAtCurrentRelease(t *testing.T) {
-	t.Skip("Skipping for Altair hard fork as there are breaking changes")
 	e2eMinimal(t, true /*usePrysmSh*/)
 }
 
@@ -82,30 +81,7 @@
 		UsePrysmShValidator: usePrysmSh,
 		UsePprof:            !longRunning,
 		TracingSinkEndpoint: tracingEndpoint,
-<<<<<<< HEAD
-		Evaluators: []types.Evaluator{
-			ev.PeersConnect,
-			ev.HealthzCheck,
-			ev.MetricsCheck,
-			ev.ValidatorsAreActive,
-			ev.ValidatorsParticipating,
-			ev.ValidatorSyncParticipation,
-			ev.FinalizationOccurs,
-			ev.ProcessesDepositsInBlocks,
-			ev.VerifyBlockGraffiti,
-			ev.ActivatesDepositedValidators,
-			ev.DepositedValidatorsAreActive,
-			ev.ProposeVoluntaryExit,
-			ev.ValidatorHasExited,
-			ev.ValidatorsVoteWithTheMajority,
-			ev.ColdStateCheckpoint,
-			ev.ForkTransition,
-			ev.APIGatewayV1VerifyIntegrity,
-			ev.APIGatewayV1Alpha1VerifyIntegrity,
-		},
-=======
 		Evaluators:          evals,
->>>>>>> dcc1f7c0
 	}
 
 	newTestRunner(t, testConfig).run()
