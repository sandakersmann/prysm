##############################################################################
# Common
##############################################################################

load("@rules_proto//proto:defs.bzl", "proto_library")

# gazelle:ignore
proto_library(
    name = "proto",
    srcs = [
        "beacon_block.proto",
        "version.proto",
        ":ssz_proto_files",
    ],
    visibility = ["//visibility:public"],
    deps = [
        "//proto/eth/ext:proto",
        "//proto/eth/v1:proto",
    ],
)

##############################################################################
# Go
##############################################################################
load("@io_bazel_rules_go//go:def.bzl", "go_library")
load("@io_bazel_rules_go//proto:def.bzl", "go_proto_library")
load("//proto:ssz_proto_library.bzl", "ssz_proto_files")
load("//tools:ssz.bzl", "SSZ_DEPS", "ssz_gen_marshal")

ssz_gen_marshal(
    name = "ssz_generated_files",
    go_proto = ":go_proto",
    includes = [
        "//proto/eth/v1:go_default_library",
        "@com_github_prysmaticlabs_eth2_types//:go_default_library",
        "//beacon-chain/state/state-native/custom-types:go_default_library",
    ],
    objs = [
        "SignedBeaconBlockAltair",
<<<<<<< HEAD
        "BeaconStateV2",
=======
        "SignedBeaconBlockMerge",
>>>>>>> 64c02c40
    ],
)

go_proto_library(
    name = "go_proto",
    compilers = [
        "@com_github_prysmaticlabs_protoc_gen_go_cast//:go_cast_grpc",
    ],
    importpath = "github.com/prysmaticlabs/prysm/proto/eth/v2",
    proto = ":proto",
    visibility = ["//visibility:public"],
    deps = [
        "//beacon-chain/state/state-native/custom-types:go_default_library",
        "//proto/eth/ext:go_default_library",
        "//proto/eth/v1:go_default_library",
        "@com_github_prysmaticlabs_go_bitfield//:go_default_library",
        "@com_github_prysmaticlabs_eth2_types//:go_default_library",
        "@com_github_golang_protobuf//proto:go_default_library",
    ],
)

go_proto_library(
    name = "go_grpc_gateway_library",
    compilers = [
        "@com_github_grpc_ecosystem_grpc_gateway_v2//protoc-gen-grpc-gateway:go_gen_grpc_gateway",
    ],
    embed = [":go_proto"],
    importpath = "github.com/prysmaticlabs/prysm/proto/eth/v2",
    protos = [":proto"],
    visibility = ["//proto:__subpackages__"],
)

go_library(
    name = "go_default_library",
    srcs = [
        ":ssz_generated_files",
    ],
    embed = [":go_grpc_gateway_library"],
    importpath = "github.com/prysmaticlabs/prysm/proto/eth/v2",
    visibility = ["//visibility:public"],
    deps = SSZ_DEPS
)

ssz_proto_files(
    name = "ssz_proto_files",
    srcs = [
        "beacon_state.proto",
        "sync_committee.proto",
        "validator.proto",
    ],
    config = select({
        "//conditions:default": "mainnet",
        "//proto:ssz_mainnet": "mainnet",
        "//proto:ssz_minimal": "minimal",
    }),
)<|MERGE_RESOLUTION|>--- conflicted
+++ resolved
@@ -37,11 +37,8 @@
     ],
     objs = [
         "SignedBeaconBlockAltair",
-<<<<<<< HEAD
         "BeaconStateV2",
-=======
         "SignedBeaconBlockMerge",
->>>>>>> 64c02c40
     ],
 )
 
