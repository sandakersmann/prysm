--- conflicted
+++ resolved
@@ -38,13 +38,9 @@
         "//beacon-chain/state/state-native/custom-types:go_default_library",
     ],
     objs = [
+    	"BeaconStateV2",
         "SignedBeaconBlockAltair",
-<<<<<<< HEAD
-        "BeaconStateV2",
-        "SignedBeaconBlockMerge",
-=======
         "SignedBeaconBlockBellatrix",
->>>>>>> 0802c8fe
     ],
 )
 
