--- conflicted
+++ resolved
@@ -77,19 +77,11 @@
 
         // Bellatrix objects.
         ethereum.eth.v1alpha1.BeaconBlockBellatrix blockV3 = 111;
-<<<<<<< HEAD
-
-        // EIP4844 objects.
-        ethereum.eth.v1alpha1.BeaconBlockWithBlobKZGs blockV4 = 112;
-        ethereum.eth.v1alpha1.BlobsSidecar blob = 113;
-
-=======
         ethereum.eth.v1alpha1.BlindedBeaconBlockBellatrix blinded_blockV3 = 112;
 
         // EIP4844 objects.
         ethereum.eth.v1alpha1.BeaconBlockWithBlobKZGs blockV4 = 113;
         ethereum.eth.v1alpha1.BlobsSidecar blob = 114;
->>>>>>> 3f2b50fb
     }
     reserved 4, 5; // Reserving old, deleted fields.
     uint64 signing_slot = 6 [(ethereum.eth.ext.cast_type) = "github.com/prysmaticlabs/eth2-types.Slot"];
