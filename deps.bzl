--- conflicted
+++ resolved
@@ -2761,13 +2761,8 @@
     go_repository(
         name = "com_github_prysmaticlabs_go_bitfield",
         importpath = "github.com/prysmaticlabs/go-bitfield",
-<<<<<<< HEAD
-        sum = "h1:6A0JbKs1AxIxDpLXnfF1J8ayKQrSM/50eH/nL1vGVnE=",
-        version = "v0.0.0-20210630213502-e40562dd62c4",
-=======
         sum = "h1:3feHotPCE8LiZ12vizC8UPPrguf2FgGmiphi3n2xkPc=",
         version = "v0.0.0-20210701052645-7ef93542bdc8",
->>>>>>> 466546bb
     )
     go_repository(
         name = "com_github_prysmaticlabs_prombbolt",
