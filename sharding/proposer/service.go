// Package proposer defines all relevant functionality for a Proposer actor
// within the minimal sharding protocol.
package proposer

import (
	"context"
	"crypto/rand"
	"fmt"
	"math/big"

	"github.com/ethereum/go-ethereum/common"
	"github.com/ethereum/go-ethereum/core/types"
	"github.com/ethereum/go-ethereum/ethdb"
	"github.com/ethereum/go-ethereum/log"
	"github.com/ethereum/go-ethereum/sharding"
	"github.com/ethereum/go-ethereum/sharding/mainchain"
<<<<<<< HEAD
	"github.com/ethereum/go-ethereum/sharding/p2p"
	"github.com/ethereum/go-ethereum/sharding/txpool"
=======
	"github.com/ethereum/go-ethereum/sharding/params"
>>>>>>> 6889eedc
)

// Proposer holds functionality required to run a collation proposer
// in a sharded system. Must satisfy the Service interface defined in
// sharding/service.go.
type Proposer struct {
	config       *params.ShardConfig
	client       *mainchain.SMCClient
	p2p          *p2p.Server
	txpool       *txpool.TXPool
	shardChainDb ethdb.Database
	shardID      int
}

// NewProposer creates a struct instance of a proposer service.
// It will have access to a mainchain client, a p2p network,
// and a shard transaction pool.
<<<<<<< HEAD
func NewProposer(client *mainchain.SMCClient, p2p *p2p.Server, txpool *txpool.TXPool, shardChainDb ethdb.Database, shardID int) (*Proposer, error) {
	return &Proposer{client, p2p, txpool, shardChainDb, shardID}, nil
=======
func NewProposer(config *params.ShardConfig, client *mainchain.SMCClient, shardp2p sharding.ShardP2P, txpool sharding.TXPool, shardChainDb ethdb.Database, shardID int) (*Proposer, error) {
	return &Proposer{config, client, shardp2p, txpool, shardChainDb, shardID}, nil
>>>>>>> 6889eedc
}

// Start the main loop for proposing collations.
func (p *Proposer) Start() {
	log.Info(fmt.Sprintf("Starting proposer service in shard %d", p.shardID))
	go p.proposeCollations()
}

// Stop the main loop for proposing collations.
func (p *Proposer) Stop() error {
	log.Info(fmt.Sprintf("Stopping proposer service in shard %d", p.shardID))
	return nil
}

func (p *Proposer) proposeCollations() {

	// TODO: Receive TXs from shard TX generator or TXpool (Github Issues 153 and 161)
	var txs []*types.Transaction
	for i := 0; i < 10; i++ {
		data := make([]byte, 1024)
		rand.Read(data)
		txs = append(txs, types.NewTransaction(0, common.HexToAddress("0x0"),
			nil, 0, nil, data))
	}

	// Get current block number.
	blockNumber, err := p.client.ChainReader().BlockByNumber(context.Background(), nil)
	if err != nil {
		log.Error(fmt.Sprintf("Could not fetch current block number: %v", err))
		return
	}
	period := new(big.Int).Div(blockNumber.Number(), big.NewInt(p.config.PeriodLength))

	// Create collation.
	collation, err := createCollation(p.client, big.NewInt(int64(p.shardID)), period, txs)
	if err != nil {
		log.Error(fmt.Sprintf("Could not create collation: %v", err))
		return
	}

	// Check SMC if we can submit header before addHeader
	canAdd, err := checkHeaderAdded(p.client, big.NewInt(int64(p.shardID)), period)
	if err != nil {
		log.Error(fmt.Sprintf("Could not check if we can submit header: %v", err))
		return
	}
	if canAdd {
		addHeader(p.client, collation)
	}
}<|MERGE_RESOLUTION|>--- conflicted
+++ resolved
@@ -12,21 +12,17 @@
 	"github.com/ethereum/go-ethereum/core/types"
 	"github.com/ethereum/go-ethereum/ethdb"
 	"github.com/ethereum/go-ethereum/log"
-	"github.com/ethereum/go-ethereum/sharding"
 	"github.com/ethereum/go-ethereum/sharding/mainchain"
-<<<<<<< HEAD
 	"github.com/ethereum/go-ethereum/sharding/p2p"
 	"github.com/ethereum/go-ethereum/sharding/txpool"
-=======
 	"github.com/ethereum/go-ethereum/sharding/params"
->>>>>>> 6889eedc
 )
 
 // Proposer holds functionality required to run a collation proposer
 // in a sharded system. Must satisfy the Service interface defined in
 // sharding/service.go.
 type Proposer struct {
-	config       *params.ShardConfig
+	config       *params.Config
 	client       *mainchain.SMCClient
 	p2p          *p2p.Server
 	txpool       *txpool.TXPool
@@ -37,13 +33,8 @@
 // NewProposer creates a struct instance of a proposer service.
 // It will have access to a mainchain client, a p2p network,
 // and a shard transaction pool.
-<<<<<<< HEAD
-func NewProposer(client *mainchain.SMCClient, p2p *p2p.Server, txpool *txpool.TXPool, shardChainDb ethdb.Database, shardID int) (*Proposer, error) {
-	return &Proposer{client, p2p, txpool, shardChainDb, shardID}, nil
-=======
-func NewProposer(config *params.ShardConfig, client *mainchain.SMCClient, shardp2p sharding.ShardP2P, txpool sharding.TXPool, shardChainDb ethdb.Database, shardID int) (*Proposer, error) {
-	return &Proposer{config, client, shardp2p, txpool, shardChainDb, shardID}, nil
->>>>>>> 6889eedc
+func NewProposer(config *params.Config, client *mainchain.SMCClient, p2p *p2p.Server, txpool *txpool.TXPool, shardChainDb ethdb.Database, shardID int) (*Proposer, error) {
+	return &Proposer{config, client, p2p, txpool, shardChainDb, shardID}, nil
 }
 
 // Start the main loop for proposing collations.
