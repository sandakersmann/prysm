--- conflicted
+++ resolved
@@ -94,9 +94,7 @@
 	assert.Equal(t, false, aggSig.FastAggregateVerify(pubkeys, msg), "Expected FastAggregateVerify to return false with empty input ")
 }
 
-<<<<<<< HEAD
-func TestFastAggregateVerify_ReturnsTrueOnG2PointAtInfinity(t *testing.T) {
-=======
+
 func TestEth2FastAggregateVerify(t *testing.T) {
 	pubkeys := make([]common.PublicKey, 0, 100)
 	sigs := make([]common.Signature, 0, 100)
@@ -123,7 +121,6 @@
 }
 
 func TestEth2FastAggregateVerify_ReturnsTrueOnG2PointAtInfinity(t *testing.T) {
->>>>>>> 466546bb
 	var pubkeys []common.PublicKey
 	msg := [32]byte{'h', 'e', 'l', 'l', 'o'}
 
