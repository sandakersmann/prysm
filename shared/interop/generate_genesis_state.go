--- conflicted
+++ resolved
@@ -146,13 +146,8 @@
 }
 
 // Generates a deposit data item from BLS keys and signs the hash tree root of the data.
-<<<<<<< HEAD
 func createDepositData(privKey bls.SecretKey, pubKey bls.PublicKey) (*ethpb.DepositData, error) {
-	di := &ethpb.DepositData{
-=======
-func createDepositData(privKey bls.SecretKey, pubKey bls.PublicKey) (*ethpb.Deposit_Data, error) {
 	depositMessage := &pb.DepositMessage{
->>>>>>> dc49e735
 		PublicKey:             pubKey.Marshal(),
 		WithdrawalCredentials: withdrawalCredentialsHash(pubKey.Marshal()),
 		Amount:                params.BeaconConfig().MaxEffectiveBalance,
@@ -169,7 +164,7 @@
 	if err != nil {
 		return nil, err
 	}
-	di := &ethpb.Deposit_Data{
+	di := &ethpb.DepositData{
 		PublicKey:             depositMessage.PublicKey,
 		WithdrawalCredentials: depositMessage.WithdrawalCredentials,
 		Amount:                depositMessage.Amount,
