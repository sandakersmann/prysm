load("@prysm//tools/go:def.bzl", "go_library", "go_test")

go_library(
    name = "go_default_library",
    testonly = True,
    srcs = [
        "altair.go",
        "attestation.go",
        "bazel.go",
        "block.go",
        "deposits.go",
        "helpers.go",
        "state.go",
        "sync_aggregate.go",
        "sync_committee.go",
        "wait_timeout.go",
    ],
    importpath = "github.com/prysmaticlabs/prysm/shared/testutil",
    visibility = ["//visibility:public"],
    deps = [
        "//beacon-chain/core/altair:go_default_library",
        "//beacon-chain/core/blocks:go_default_library",
        "//beacon-chain/core/helpers:go_default_library",
        "//beacon-chain/core/state:go_default_library",
<<<<<<< HEAD
        "//beacon-chain/p2p/types:go_default_library",
        "//beacon-chain/state/interface:go_default_library",
=======
        "//beacon-chain/state:go_default_library",
>>>>>>> c0076cc7
        "//beacon-chain/state/v1:go_default_library",
        "//beacon-chain/state/v2:go_default_library",
        "//proto/eth/v1:go_default_library",
        "//proto/prysm/v1alpha1:go_default_library",
        "//proto/prysm/v1alpha1/wrapper:go_default_library",
        "//proto/prysm/v2:go_default_library",
        "//proto/prysm/v2/state:go_default_library",
        "//proto/prysm/v2/wrapper:go_default_library",
        "//shared/bls:go_default_library",
        "//shared/bytesutil:go_default_library",
        "//shared/hashutil:go_default_library",
        "//shared/interop:go_default_library",
        "//shared/params:go_default_library",
        "//shared/rand:go_default_library",
        "//shared/trieutil:go_default_library",
        "//shared/version:go_default_library",
        "@com_github_ethereum_go_ethereum//common/hexutil:go_default_library",
        "@com_github_pkg_errors//:go_default_library",
        "@com_github_prysmaticlabs_eth2_types//:go_default_library",
        "@com_github_prysmaticlabs_go_bitfield//:go_default_library",
        "@com_github_sirupsen_logrus//:go_default_library",
        "@io_bazel_rules_go//go/tools/bazel:go_default_library",
    ],
)

go_test(
    name = "go_default_test",
    srcs = [
        "attestation_test.go",
        "block_test.go",
        "deposits_test.go",
        "helpers_test.go",
        "state_test.go",
    ],
    embed = [":go_default_library"],
    deps = [
        "//beacon-chain/core/helpers:go_default_library",
        "//beacon-chain/core/state:go_default_library",
        "//beacon-chain/core/state/stateutils:go_default_library",
        "//proto/eth/v1:go_default_library",
        "//proto/prysm/v1alpha1:go_default_library",
        "//proto/prysm/v1alpha1/wrapper:go_default_library",
        "//proto/prysm/v2:go_default_library",
        "//proto/prysm/v2/state:go_default_library",
        "//shared/bytesutil:go_default_library",
        "//shared/params:go_default_library",
        "//shared/testutil/assert:go_default_library",
        "//shared/testutil/require:go_default_library",
        "@com_github_prysmaticlabs_eth2_types//:go_default_library",
        "@org_golang_google_protobuf//proto:go_default_library",
    ],
)<|MERGE_RESOLUTION|>--- conflicted
+++ resolved
@@ -22,12 +22,8 @@
         "//beacon-chain/core/blocks:go_default_library",
         "//beacon-chain/core/helpers:go_default_library",
         "//beacon-chain/core/state:go_default_library",
-<<<<<<< HEAD
         "//beacon-chain/p2p/types:go_default_library",
-        "//beacon-chain/state/interface:go_default_library",
-=======
         "//beacon-chain/state:go_default_library",
->>>>>>> c0076cc7
         "//beacon-chain/state/v1:go_default_library",
         "//beacon-chain/state/v2:go_default_library",
         "//proto/eth/v1:go_default_library",
