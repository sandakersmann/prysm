load("@prysm//tools/go:def.bzl", "go_library")

package(default_testonly = True)

go_library(
    name = "go_default_library",
    srcs = [
        "beacon_chain_service_mock.go",
        "beacon_service_mock.go",
        "beacon_validator_client_mock.go",
        "beacon_validator_server_mock.go",
        "keymanager_mock.go",
        "node_service_mock.go",
        "slasher_service_mock.go",
    ],
    importpath = "github.com/prysmaticlabs/prysm/shared/mock",
    visibility = ["//visibility:public"],
    deps = [
<<<<<<< HEAD
        "//proto/beacon/rpc/v1:go_default_library",
=======
        "//proto/eth/v1alpha1:go_default_library",
>>>>>>> 6eb00617
        "//proto/validator/accounts/v2:go_default_library",
        "@com_github_golang_mock//gomock:go_default_library",
        "@org_golang_google_grpc//:go_default_library",
        "@org_golang_google_grpc//metadata:go_default_library",
        "@org_golang_google_protobuf//types/known/emptypb:go_default_library",
    ],
)<|MERGE_RESOLUTION|>--- conflicted
+++ resolved
@@ -16,13 +16,11 @@
     importpath = "github.com/prysmaticlabs/prysm/shared/mock",
     visibility = ["//visibility:public"],
     deps = [
-<<<<<<< HEAD
         "//proto/beacon/rpc/v1:go_default_library",
-=======
         "//proto/eth/v1alpha1:go_default_library",
->>>>>>> 6eb00617
         "//proto/validator/accounts/v2:go_default_library",
         "@com_github_golang_mock//gomock:go_default_library",
+        "@com_github_prysmaticlabs_ethereumapis//eth/v1alpha1:go_default_library",
         "@org_golang_google_grpc//:go_default_library",
         "@org_golang_google_grpc//metadata:go_default_library",
         "@org_golang_google_protobuf//types/known/emptypb:go_default_library",
