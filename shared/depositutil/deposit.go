// Package depositutil contains useful functions for dealing
// with eth2 deposit inputs.
package depositutil

import (
	"github.com/pkg/errors"
	ethpb "github.com/prysmaticlabs/ethereumapis/eth/v1alpha1"
	"github.com/prysmaticlabs/prysm/beacon-chain/core/helpers"
	"github.com/prysmaticlabs/prysm/beacon-chain/state"
	p2ppb "github.com/prysmaticlabs/prysm/proto/beacon/p2p/v1"
	"github.com/prysmaticlabs/prysm/shared/bls"
	"github.com/prysmaticlabs/prysm/shared/featureconfig"
	"github.com/prysmaticlabs/prysm/shared/hashutil"
	"github.com/prysmaticlabs/prysm/shared/params"
)

// DepositInput for a given key. This input data can be used to when making a
// validator deposit. The input data includes a proof of possession field
// signed by the deposit key.
//
// Spec details about general deposit workflow:
//   To submit a deposit:
//
//   - Pack the validator's initialization parameters into deposit_data, a Deposit_Data SSZ object.
//   - Let amount be the amount in Gwei to be deposited by the validator where MIN_DEPOSIT_AMOUNT <= amount <= MAX_EFFECTIVE_BALANCE.
//   - Set deposit_data.amount = amount.
//   - Let signature be the result of bls_sign of the signing_root(deposit_data) with domain=compute_domain(DOMAIN_DEPOSIT). (Deposits are valid regardless of fork version, compute_domain will default to zeroes there).
//   - Send a transaction on the Ethereum 1.0 chain to DEPOSIT_CONTRACT_ADDRESS executing def deposit(pubkey: bytes[48], withdrawal_credentials: bytes[32], signature: bytes[96]) along with a deposit of amount Gwei.
//
// See: https://github.com/ethereum/eth2.0-specs/blob/master/specs/validator/0_beacon-chain-validator.md#submit-deposit
func DepositInput(depositKey, withdrawalKey bls.SecretKey, amountInGwei uint64) (*ethpb.DepositData, [32]byte, error) {
	depositMessage := &p2ppb.DepositMessage{
		PublicKey:             depositKey.PublicKey().Marshal(),
		WithdrawalCredentials: WithdrawalCredentialsHash(withdrawalKey),
		Amount:                amountInGwei,
	}

	sr, err := depositMessage.HashTreeRoot()
	if err != nil {
		return nil, [32]byte{}, err
	}

	domain, err := helpers.ComputeDomain(
		params.BeaconConfig().DomainDeposit,
		nil, /*forkVersion*/
		nil, /*genesisValidatorsRoot*/
	)
	if err != nil {
		return nil, [32]byte{}, err
	}
	root, err := (&p2ppb.SigningData{ObjectRoot: sr[:], Domain: domain}).HashTreeRoot()
	if err != nil {
		return nil, [32]byte{}, err
	}
	di := &ethpb.DepositData{
		PublicKey:             depositMessage.PublicKey,
		WithdrawalCredentials: depositMessage.WithdrawalCredentials,
		Amount:                depositMessage.Amount,
		Signature:             depositKey.Sign(root[:]).Marshal(),
	}

	dr, err := di.HashTreeRoot()
	if err != nil {
		return nil, [32]byte{}, err
	}

	return di, dr, nil
}

// WithdrawalCredentialsHash forms a 32 byte hash of the withdrawal public
// address.
//
// The specification is as follows:
//   withdrawal_credentials[:1] == BLS_WITHDRAWAL_PREFIX_BYTE
//   withdrawal_credentials[1:] == hash(withdrawal_pubkey)[1:]
// where withdrawal_credentials is of type bytes32.
func WithdrawalCredentialsHash(withdrawalKey bls.SecretKey) []byte {
	h := hashutil.Hash(withdrawalKey.PublicKey().Marshal())
	return append([]byte{params.BeaconConfig().BLSWithdrawalPrefixByte}, h[1:]...)[:32]
}

// VerifyDepositSignature verifies the correctness of Eth1 deposit BLS signature
func VerifyDepositSignature(dd *ethpb.DepositData, domain []byte) error {
	if featureconfig.Get().SkipBLSVerify {
		return nil
	}
	ddCopy := state.CopyDepositData(dd)
	publicKey, err := bls.PublicKeyFromBytes(ddCopy.PublicKey)
	if err != nil {
		return errors.Wrap(err, "could not convert bytes to public key")
	}
	sig, err := bls.SignatureFromBytes(ddCopy.Signature)
	if err != nil {
		return errors.Wrap(err, "could not convert bytes to signature")
	}
	di := &p2ppb.DepositMessage{
		PublicKey:             ddCopy.PublicKey,
		WithdrawalCredentials: ddCopy.WithdrawalCredentials,
		Amount:                ddCopy.Amount,
	}
	root, err := di.HashTreeRoot()
	if err != nil {
		return errors.Wrap(err, "could not get signing root")
	}
	signingData := &p2ppb.SigningData{
		ObjectRoot: root[:],
		Domain:     domain,
	}
	ctrRoot, err := signingData.HashTreeRoot()
	if err != nil {
		return errors.Wrap(err, "could not get container root")
	}
	if !sig.Verify(publicKey, ctrRoot[:]) {
		return helpers.ErrSigFailedToVerify
	}
	return nil
<<<<<<< HEAD
}

// GenerateDepositTransaction uses the provided validating key and withdrawal key to
// create a transaction object for the deposit contract.
func GenerateDepositTransaction(validatingKey, withdrawalKey bls.SecretKey) (*types.Transaction, *ethpb.DepositData, error) {
	depositData, depositRoot, err := DepositInput(
		validatingKey, withdrawalKey, params.BeaconConfig().MaxEffectiveBalance,
	)
	if err != nil {
		return nil, nil, errors.Wrap(err, "could not generate deposit input")
	}
	testAcc, err := contract.Setup()
	if err != nil {
		return nil, nil, errors.Wrap(err, "could not load deposit contract")
	}
	testAcc.TxOpts.GasLimit = 1000000

	tx, err := testAcc.Contract.Deposit(
		testAcc.TxOpts,
		depositData.PublicKey,
		depositData.WithdrawalCredentials,
		depositData.Signature,
		depositRoot,
	)
	if err != nil {
		return nil, nil, err
	}
	return tx, depositData, nil
=======
>>>>>>> 5727d4eb
}<|MERGE_RESOLUTION|>--- conflicted
+++ resolved
@@ -114,35 +114,4 @@
 		return helpers.ErrSigFailedToVerify
 	}
 	return nil
-<<<<<<< HEAD
-}
-
-// GenerateDepositTransaction uses the provided validating key and withdrawal key to
-// create a transaction object for the deposit contract.
-func GenerateDepositTransaction(validatingKey, withdrawalKey bls.SecretKey) (*types.Transaction, *ethpb.DepositData, error) {
-	depositData, depositRoot, err := DepositInput(
-		validatingKey, withdrawalKey, params.BeaconConfig().MaxEffectiveBalance,
-	)
-	if err != nil {
-		return nil, nil, errors.Wrap(err, "could not generate deposit input")
-	}
-	testAcc, err := contract.Setup()
-	if err != nil {
-		return nil, nil, errors.Wrap(err, "could not load deposit contract")
-	}
-	testAcc.TxOpts.GasLimit = 1000000
-
-	tx, err := testAcc.Contract.Deposit(
-		testAcc.TxOpts,
-		depositData.PublicKey,
-		depositData.WithdrawalCredentials,
-		depositData.Signature,
-		depositRoot,
-	)
-	if err != nil {
-		return nil, nil, err
-	}
-	return tx, depositData, nil
-=======
->>>>>>> 5727d4eb
 }