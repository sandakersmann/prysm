package sync

import (
	"context"
	"fmt"
	"reflect"
	"runtime/debug"
	"strings"
	"time"

	"github.com/libp2p/go-libp2p-core/peer"
	pubsub "github.com/libp2p/go-libp2p-pubsub"
	types "github.com/prysmaticlabs/eth2-types"
	"github.com/prysmaticlabs/prysm/beacon-chain/cache"
<<<<<<< HEAD
	"github.com/prysmaticlabs/prysm/beacon-chain/core"
=======
>>>>>>> d7679d2e
	"github.com/prysmaticlabs/prysm/beacon-chain/p2p"
	"github.com/prysmaticlabs/prysm/cmd/beacon-chain/flags"
	ethpb "github.com/prysmaticlabs/prysm/proto/prysm/v1alpha1"
	pb "github.com/prysmaticlabs/prysm/proto/prysm/v1alpha1"
	"github.com/prysmaticlabs/prysm/shared/messagehandler"
	"github.com/prysmaticlabs/prysm/shared/p2putils"
	"github.com/prysmaticlabs/prysm/shared/params"
	"github.com/prysmaticlabs/prysm/shared/sliceutil"
	"github.com/prysmaticlabs/prysm/shared/slotutil"
	"github.com/prysmaticlabs/prysm/shared/traceutil"
	"go.opencensus.io/trace"
	"google.golang.org/protobuf/proto"
)

const pubsubMessageTimeout = 30 * time.Second

// subHandler represents handler for a given subscription.
type subHandler func(context.Context, proto.Message) error

// noopValidator is a no-op that only decodes the message, but does not check its contents.
func (s *Service) noopValidator(_ context.Context, _ peer.ID, msg *pubsub.Message) pubsub.ValidationResult {
	m, err := s.decodePubsubMessage(msg)
	if err != nil {
		log.WithError(err).Debug("Could not decode message")
		return pubsub.ValidationReject
	}
	msg.ValidatorData = m
	return pubsub.ValidationAccept
}

// Register PubSub subscribers
func (s *Service) registerSubscribers(epoch types.Epoch, digest [4]byte) {
	s.subscribe(
		p2p.BlockSubnetTopicFormat,
		s.validateBeaconBlockPubSub,
		s.beaconBlockSubscriber,
		digest,
	)
	s.subscribe(
		p2p.AggregateAndProofSubnetTopicFormat,
		s.validateAggregateAndProof,
		s.beaconAggregateProofSubscriber,
		digest,
	)
	s.subscribe(
		p2p.ExitSubnetTopicFormat,
		s.validateVoluntaryExit,
		s.voluntaryExitSubscriber,
		digest,
	)
	s.subscribe(
		p2p.ProposerSlashingSubnetTopicFormat,
		s.validateProposerSlashing,
		s.proposerSlashingSubscriber,
		digest,
	)
	s.subscribe(
		p2p.AttesterSlashingSubnetTopicFormat,
		s.validateAttesterSlashing,
		s.attesterSlashingSubscriber,
		digest,
	)
	if flags.Get().SubscribeToAllSubnets {
		s.subscribeStaticWithSubnets(
			p2p.AttestationSubnetTopicFormat,
			s.validateCommitteeIndexBeaconAttestation,   /* validator */
			s.committeeIndexBeaconAttestationSubscriber, /* message handler */
			digest,
		)
	} else {
		s.subscribeDynamicWithSubnets(
			p2p.AttestationSubnetTopicFormat,
			s.validateCommitteeIndexBeaconAttestation,   /* validator */
			s.committeeIndexBeaconAttestationSubscriber, /* message handler */
			digest,
		)
	}
	// Altair Fork Version
	if epoch >= params.BeaconConfig().AltairForkEpoch {
		s.subscribe(
			p2p.SyncContributionAndProofSubnetTopicFormat,
			s.validateSyncContributionAndProof,
			s.syncContributionAndProofSubscriber,
			digest,
		)
		if flags.Get().SubscribeToAllSubnets {
			s.subscribeStaticWithSyncSubnets(
				p2p.SyncCommitteeSubnetTopicFormat,
				s.validateSyncCommitteeMessage,   /* validator */
				s.syncCommitteeMessageSubscriber, /* message handler */
				digest,
			)
		} else {
			s.subscribeDynamicWithSyncSubnets(
				p2p.SyncCommitteeSubnetTopicFormat,
				s.validateSyncCommitteeMessage,   /* validator */
				s.syncCommitteeMessageSubscriber, /* message handler */
				digest,
			)
		}
	}
}

// subscribe to a given topic with a given validator and subscription handler.
// The base protobuf message is used to initialize new messages for decoding.
func (s *Service) subscribe(topic string, validator pubsub.ValidatorEx, handle subHandler, digest [4]byte) *pubsub.Subscription {
	genRoot := s.cfg.Chain.GenesisValidatorRoot()
	_, e, err := p2putils.RetrieveForkDataFromDigest(digest, genRoot[:])
	if err != nil {
<<<<<<< HEAD
=======
		// Impossible condition as it would mean digest does not exist.
>>>>>>> d7679d2e
		panic(err)
	}
	base := p2p.GossipTopicMappings(topic, e)
	if base == nil {
		// Impossible condition as it would mean topic does not exist.
		panic(fmt.Sprintf("%s is not mapped to any message in GossipTopicMappings", topic))
	}
	return s.subscribeWithBase(s.addDigestToTopic(topic, digest), validator, handle)
}

func (s *Service) subscribeWithBase(topic string, validator pubsub.ValidatorEx, handle subHandler) *pubsub.Subscription {
	topic += s.cfg.P2P.Encoding().ProtocolSuffix()
	log := log.WithField("topic", topic)

	// Do not resubscribe already seen subscriptions.
	ok := s.subHandler.topicExists(topic)
	if ok {
		log.Debugf("Provided topic already has an active subscription running: %s", topic)
		return nil
	}

	if err := s.cfg.P2P.PubSub().RegisterTopicValidator(s.wrapAndReportValidation(topic, validator)); err != nil {
		log.WithError(err).Error("Could not register validator for topic")
		return nil
	}

	sub, err := s.cfg.P2P.SubscribeToTopic(topic)
	if err != nil {
		// Any error subscribing to a PubSub topic would be the result of a misconfiguration of
		// libp2p PubSub library or a subscription request to a topic that fails to match the topic
		// subscription filter.
		log.WithError(err).Error("Could not subscribe topic")
		return nil
	}
	s.subHandler.addTopic(sub.Topic(), sub)

	// Pipeline decodes the incoming subscription data, runs the validation, and handles the
	// message.
	pipeline := func(msg *pubsub.Message) {
		ctx, cancel := context.WithTimeout(s.ctx, pubsubMessageTimeout)
		defer cancel()
		ctx, span := trace.StartSpan(ctx, "sync.pubsub")
		defer span.End()

		defer func() {
			if r := recover(); r != nil {
				traceutil.AnnotateError(span, fmt.Errorf("panic occurred: %v", r))
				log.WithField("error", r).Error("Panic occurred")
				debug.PrintStack()
			}
		}()

		span.AddAttributes(trace.StringAttribute("topic", topic))

		if msg.ValidatorData == nil {
			log.Debug("Received nil message on pubsub")
			messageFailedProcessingCounter.WithLabelValues(topic).Inc()
			return
		}

		if err := handle(ctx, msg.ValidatorData.(proto.Message)); err != nil {
			traceutil.AnnotateError(span, err)
			log.WithError(err).Debug("Could not handle p2p pubsub")
			messageFailedProcessingCounter.WithLabelValues(topic).Inc()
			return
		}
	}

	// The main message loop for receiving incoming messages from this subscription.
	messageLoop := func() {
		for {
			msg, err := sub.Next(s.ctx)
			if err != nil {
				// This should only happen when the context is cancelled or subscription is cancelled.
				if err != pubsub.ErrSubscriptionCancelled { // Only log a warning on unexpected errors.
					log.WithError(err).Warn("Subscription next failed")
				}
				// Cancel subscription in the event of an error, as we are
				// now exiting topic event loop.
				sub.Cancel()
				return
			}

			if msg.ReceivedFrom == s.cfg.P2P.PeerID() {
				continue
			}

			go pipeline(msg)
		}
	}

	go messageLoop()
	log.WithField("topic", topic).Info("Subscribed to topic")
	return sub
}

// Wrap the pubsub validator with a metric monitoring function. This function increments the
// appropriate counter if the particular message fails to validate.
func (s *Service) wrapAndReportValidation(topic string, v pubsub.ValidatorEx) (string, pubsub.ValidatorEx) {
	return topic, func(ctx context.Context, pid peer.ID, msg *pubsub.Message) (res pubsub.ValidationResult) {
		defer messagehandler.HandlePanic(ctx, msg)
		res = pubsub.ValidationIgnore // Default: ignore any message that panics.
		ctx, cancel := context.WithTimeout(ctx, pubsubMessageTimeout)
		defer cancel()
		messageReceivedCounter.WithLabelValues(topic).Inc()
		if msg.Topic == nil {
			messageFailedValidationCounter.WithLabelValues(topic).Inc()
			return pubsub.ValidationReject
		}
		// Ignore any messages received before chainstart.
		if s.chainStarted.IsNotSet() {
			messageIgnoredValidationCounter.WithLabelValues(topic).Inc()
			return pubsub.ValidationIgnore
		}
		retDigest, err := p2p.ExtractGossipDigest(topic)
		if err != nil {
			log.WithField("topic", topic).Errorf("Invalid topic format of pubsub topic: %v", err)
			return pubsub.ValidationIgnore
		}
		currDigest, err := s.currentForkDigest()
		if err != nil {
			log.WithField("topic", topic).Errorf("Unable to retrieve fork data: %v", err)
			return pubsub.ValidationIgnore
		}
		if currDigest != retDigest {
			log.WithField("topic", topic).Debugf("Received message from outdated fork digest %#x", retDigest)
			return pubsub.ValidationIgnore
		}
		b := v(ctx, pid, msg)
		if b == pubsub.ValidationReject {
			messageFailedValidationCounter.WithLabelValues(topic).Inc()
		}
		if b == pubsub.ValidationIgnore {
			messageIgnoredValidationCounter.WithLabelValues(topic).Inc()
		}
		return b
	}
}

// subscribe to a static subnet  with the given topic and index.A given validator and subscription handler is
// used to handle messages from the subnet. The base protobuf message is used to initialize new messages for decoding.
func (s *Service) subscribeStaticWithSubnets(topic string, validator pubsub.ValidatorEx, handle subHandler, digest [4]byte) {
	genRoot := s.cfg.Chain.GenesisValidatorRoot()
	_, e, err := p2putils.RetrieveForkDataFromDigest(digest, genRoot[:])
	if err != nil {
<<<<<<< HEAD
=======
		// Impossible condition as it would mean digest does not exist.
>>>>>>> d7679d2e
		panic(err)
	}
	base := p2p.GossipTopicMappings(topic, e)
	if base == nil {
		// Impossible condition as it would mean topic does not exist.
		panic(fmt.Sprintf("%s is not mapped to any message in GossipTopicMappings", topic))
	}
	for i := uint64(0); i < params.BeaconNetworkConfig().AttestationSubnetCount; i++ {
		s.subscribeWithBase(s.addDigestAndIndexToTopic(topic, digest, i), validator, handle)
	}
	genesis := s.cfg.Chain.GenesisTime()
	ticker := slotutil.NewSlotTicker(genesis, params.BeaconConfig().SecondsPerSlot)

	go func() {
		for {
			select {
			case <-s.ctx.Done():
				ticker.Done()
				return
			case <-ticker.C():
				if s.chainStarted.IsSet() && s.cfg.InitialSync.Syncing() {
					continue
				}
				valid, err := isDigestValid(digest, genesis, genRoot)
				if err != nil {
					log.Error(err)
					continue
				}
				if !valid {
					log.Warnf("Attestation subnets with digest %#x are no longer valid, unsubscribing from all of them.", digest)
					// Unsubscribes from all our current subnets.
					for i := uint64(0); i < params.BeaconNetworkConfig().AttestationSubnetCount; i++ {
						fullTopic := fmt.Sprintf(topic, digest, i) + s.cfg.P2P.Encoding().ProtocolSuffix()
						s.unSubscribeFromTopic(fullTopic)
					}
					ticker.Done()
					return
				}
				// Check every slot that there are enough peers
				for i := uint64(0); i < params.BeaconNetworkConfig().AttestationSubnetCount; i++ {
					if !s.validPeersExist(s.addDigestAndIndexToTopic(topic, digest, i)) {
						log.Debugf("No peers found subscribed to attestation gossip subnet with "+
							"committee index %d. Searching network for peers subscribed to the subnet.", i)
						_, err := s.cfg.P2P.FindPeersWithSubnet(
							s.ctx,
							s.addDigestAndIndexToTopic(topic, digest, i),
							i,
							params.BeaconNetworkConfig().MinimumPeersInSubnet,
						)
						if err != nil {
							log.WithError(err).Debug("Could not search for peers")
							return
						}
					}
				}
			}
		}
	}()
}

// subscribe to a dynamically changing list of subnets. This method expects a fmt compatible
// string for the topic name and the list of subnets for subscribed topics that should be
// maintained.
func (s *Service) subscribeDynamicWithSubnets(
	topicFormat string,
	validate pubsub.ValidatorEx,
	handle subHandler,
	digest [4]byte,
) {
	genRoot := s.cfg.Chain.GenesisValidatorRoot()
	_, e, err := p2putils.RetrieveForkDataFromDigest(digest, genRoot[:])
	if err != nil {
<<<<<<< HEAD
=======
		// Impossible condition as it would mean digest does not exist.
>>>>>>> d7679d2e
		panic(err)
	}
	base := p2p.GossipTopicMappings(topicFormat, e)
	if base == nil {
		panic(fmt.Sprintf("%s is not mapped to any message in GossipTopicMappings", topicFormat))
	}
	subscriptions := make(map[uint64]*pubsub.Subscription, params.BeaconConfig().MaxCommitteesPerSlot)
	genesis := s.cfg.Chain.GenesisTime()
	ticker := slotutil.NewSlotTicker(genesis, params.BeaconConfig().SecondsPerSlot)

	go func() {
		for {
			select {
			case <-s.ctx.Done():
				ticker.Done()
				return
			case currentSlot := <-ticker.C():
				if s.chainStarted.IsSet() && s.cfg.InitialSync.Syncing() {
					continue
				}
				valid, err := isDigestValid(digest, genesis, genRoot)
				if err != nil {
					log.Error(err)
					continue
				}
				if !valid {
					log.Warnf("Attestation subnets with digest %#x are no longer valid, unsubscribing from all of them.", digest)
					// Unsubscribes from all our current subnets.
					s.reValidateSubscriptions(subscriptions, []uint64{}, topicFormat, digest)
					ticker.Done()
					return
				}
				wantedSubs := s.retrievePersistentSubs(currentSlot)
				// Resize as appropriate.
				s.reValidateSubscriptions(subscriptions, wantedSubs, topicFormat, digest)

				// subscribe desired aggregator subnets.
				for _, idx := range wantedSubs {
					s.subscribeAggregatorSubnet(subscriptions, idx, digest, validate, handle)
				}
				// find desired subs for attesters
				attesterSubs := s.attesterSubnetIndices(currentSlot)
				for _, idx := range attesterSubs {
					s.lookupAttesterSubnets(digest, idx)
				}
			}
		}
	}()
}

// revalidate that our currently connected subnets are valid.
func (s *Service) reValidateSubscriptions(subscriptions map[uint64]*pubsub.Subscription,
	wantedSubs []uint64, topicFormat string, digest [4]byte) {
	for k, v := range subscriptions {
		var wanted bool
		for _, idx := range wantedSubs {
			if k == idx {
				wanted = true
				break
			}
		}
		if !wanted && v != nil {
			v.Cancel()
			fullTopic := fmt.Sprintf(topicFormat, digest, k) + s.cfg.P2P.Encoding().ProtocolSuffix()
			s.unSubscribeFromTopic(fullTopic)
			delete(subscriptions, k)
		}
	}
}

// subscribe missing subnets for our aggregators.
func (s *Service) subscribeAggregatorSubnet(
	subscriptions map[uint64]*pubsub.Subscription,
	idx uint64,
	digest [4]byte,
	validate pubsub.ValidatorEx,
	handle subHandler,
) {
	// do not subscribe if we have no peers in the same
	// subnet
	topic := p2p.GossipTypeMapping[reflect.TypeOf(&pb.Attestation{})]
	subnetTopic := fmt.Sprintf(topic, digest, idx)
	// check if subscription exists and if not subscribe the relevant subnet.
	if _, exists := subscriptions[idx]; !exists {
		subscriptions[idx] = s.subscribeWithBase(subnetTopic, validate, handle)
	}
	if !s.validPeersExist(subnetTopic) {
		log.Debugf("No peers found subscribed to attestation gossip subnet with "+
			"committee index %d. Searching network for peers subscribed to the subnet.", idx)
		_, err := s.cfg.P2P.FindPeersWithSubnet(s.ctx, subnetTopic, idx, params.BeaconNetworkConfig().MinimumPeersInSubnet)
		if err != nil {
			log.WithError(err).Debug("Could not search for peers")
		}
	}
}

// subscribe missing subnets for our sync committee members.
func (s *Service) subscribeSyncSubnet(
	subscriptions map[uint64]*pubsub.Subscription,
	idx uint64,
	digest [4]byte,
	validate pubsub.ValidatorEx,
	handle subHandler,
) {
	// do not subscribe if we have no peers in the same
	// subnet
	topic := p2p.GossipTypeMapping[reflect.TypeOf(&ethpb.SyncCommitteeMessage{})]
	subnetTopic := fmt.Sprintf(topic, digest, idx)
	// check if subscription exists and if not subscribe the relevant subnet.
	if _, exists := subscriptions[idx]; !exists {
		subscriptions[idx] = s.subscribeWithBase(subnetTopic, validate, handle)
	}
	if !s.validPeersExist(subnetTopic) {
		log.Debugf("No peers found subscribed to sync gossip subnet with "+
			"committee index %d. Searching network for peers subscribed to the subnet.", idx)
		_, err := s.cfg.P2P.FindPeersWithSubnet(s.ctx, subnetTopic, idx, params.BeaconNetworkConfig().MinimumPeersInSubnet)
		if err != nil {
			log.WithError(err).Debug("Could not search for peers")
		}
	}
}

// subscribe to a static subnet  with the given topic and index.A given validator and subscription handler is
// used to handle messages from the subnet. The base protobuf message is used to initialize new messages for decoding.
func (s *Service) subscribeStaticWithSyncSubnets(topic string, validator pubsub.ValidatorEx, handle subHandler, digest [4]byte) {
	genRoot := s.cfg.Chain.GenesisValidatorRoot()
	_, e, err := p2putils.RetrieveForkDataFromDigest(digest, genRoot[:])
	if err != nil {
		panic(err)
	}
	base := p2p.GossipTopicMappings(topic, e)
	if base == nil {
		panic(fmt.Sprintf("%s is not mapped to any message in GossipTopicMappings", topic))
	}
	for i := uint64(0); i < params.BeaconConfig().SyncCommitteeSubnetCount; i++ {
		s.subscribeWithBase(s.addDigestAndIndexToTopic(topic, digest, i), validator, handle)
	}
	genesis := s.cfg.Chain.GenesisTime()
	ticker := slotutil.NewSlotTicker(genesis, params.BeaconConfig().SecondsPerSlot)

	go func() {
		for {
			select {
			case <-s.ctx.Done():
				ticker.Done()
				return
			case <-ticker.C():
				if s.chainStarted.IsSet() && s.cfg.InitialSync.Syncing() {
					continue
				}
				valid, err := isDigestValid(digest, genesis, genRoot)
				if err != nil {
					log.Error(err)
					continue
				}
				if !valid {
					log.Warnf("Sync subnets with digest %#x are no longer valid, unsubscribing from all of them.", digest)
					// Unsubscribes from all our current subnets.
					for i := uint64(0); i < params.BeaconConfig().SyncCommitteeSubnetCount; i++ {
						fullTopic := fmt.Sprintf(topic, digest, i) + s.cfg.P2P.Encoding().ProtocolSuffix()
						s.unSubscribeFromTopic(fullTopic)
					}
					ticker.Done()
					return
				}
				// Check every slot that there are enough peers
				for i := uint64(0); i < params.BeaconConfig().SyncCommitteeSubnetCount; i++ {
					if !s.validPeersExist(s.addDigestAndIndexToTopic(topic, digest, i)) {
						log.Debugf("No peers found subscribed to sync gossip subnet with "+
							"committee index %d. Searching network for peers subscribed to the subnet.", i)
						_, err := s.cfg.P2P.FindPeersWithSubnet(
							s.ctx,
							s.addDigestAndIndexToTopic(topic, digest, i),
							i,
							params.BeaconNetworkConfig().MinimumPeersInSubnet,
						)
						if err != nil {
							log.WithError(err).Debug("Could not search for peers")
							return
						}
					}
				}
			}
		}
	}()
}

// subscribe to a dynamically changing list of subnets. This method expects a fmt compatible
// string for the topic name and the list of subnets for subscribed topics that should be
// maintained.
func (s *Service) subscribeDynamicWithSyncSubnets(
	topicFormat string,
	validate pubsub.ValidatorEx,
	handle subHandler,
	digest [4]byte,
) {
	genRoot := s.cfg.Chain.GenesisValidatorRoot()
	_, e, err := p2putils.RetrieveForkDataFromDigest(digest, genRoot[:])
	if err != nil {
		panic(err)
	}
	base := p2p.GossipTopicMappings(topicFormat, e)
	if base == nil {
		panic(fmt.Sprintf("%s is not mapped to any message in GossipTopicMappings", topicFormat))
	}
	subscriptions := make(map[uint64]*pubsub.Subscription, params.BeaconConfig().SyncCommitteeSubnetCount)
	genesis := s.cfg.Chain.GenesisTime()
	ticker := slotutil.NewSlotTicker(genesis, params.BeaconConfig().SecondsPerSlot)

	go func() {
		for {
			select {
			case <-s.ctx.Done():
				ticker.Done()
				return
			case currentSlot := <-ticker.C():
				if s.chainStarted.IsSet() && s.cfg.InitialSync.Syncing() {
					continue
				}
				valid, err := isDigestValid(digest, genesis, genRoot)
				if err != nil {
					log.Error(err)
					continue
				}
				if !valid {
					log.Warnf("Sync subnets with digest %#x are no longer valid, unsubscribing from all of them.", digest)
					// Unsubscribes from all our current subnets.
					s.reValidateSubscriptions(subscriptions, []uint64{}, topicFormat, digest)
					ticker.Done()
					return
				}

				wantedSubs := s.retrieveActiveSyncSubnets(core.SlotToEpoch(currentSlot))
				// Resize as appropriate.
				s.reValidateSubscriptions(subscriptions, wantedSubs, topicFormat, digest)

				// subscribe desired aggregator subnets.
				for _, idx := range wantedSubs {
					s.subscribeSyncSubnet(subscriptions, idx, digest, validate, handle)
				}
			}
		}
	}()
}

// lookup peers for attester specific subnets.
func (s *Service) lookupAttesterSubnets(digest [4]byte, idx uint64) {
	topic := p2p.GossipTypeMapping[reflect.TypeOf(&pb.Attestation{})]
	subnetTopic := fmt.Sprintf(topic, digest, idx)
	if !s.validPeersExist(subnetTopic) {
		log.Debugf("No peers found subscribed to attestation gossip subnet with "+
			"committee index %d. Searching network for peers subscribed to the subnet.", idx)
		// perform a search for peers with the desired committee index.
		_, err := s.cfg.P2P.FindPeersWithSubnet(s.ctx, subnetTopic, idx, params.BeaconNetworkConfig().MinimumPeersInSubnet)
		if err != nil {
			log.WithError(err).Debug("Could not search for peers")
		}
	}
}

func (s *Service) unSubscribeFromTopic(topic string) {
	log.WithField("topic", topic).Debug("Unsubscribing from topic")
	if err := s.cfg.P2P.PubSub().UnregisterTopicValidator(topic); err != nil {
		log.WithError(err).Error("Could not unregister topic validator")
	}
	sub := s.subHandler.subForTopic(topic)
	if sub != nil {
		sub.Cancel()
	}
	s.subHandler.removeTopic(topic)
	if err := s.cfg.P2P.LeaveTopic(topic); err != nil {
		log.WithError(err).Error("Unable to leave topic")
	}
}

// find if we have peers who are subscribed to the same subnet
func (s *Service) validPeersExist(subnetTopic string) bool {
	numOfPeers := s.cfg.P2P.PubSub().ListPeers(subnetTopic + s.cfg.P2P.Encoding().ProtocolSuffix())
	return uint64(len(numOfPeers)) >= params.BeaconNetworkConfig().MinimumPeersInSubnet
}

func (s *Service) retrievePersistentSubs(currSlot types.Slot) []uint64 {
	// Persistent subscriptions from validators
	persistentSubs := s.persistentSubnetIndices()
	// Update desired topic indices for aggregator
	wantedSubs := s.aggregatorSubnetIndices(currSlot)

	// Combine subscriptions to get all requested subscriptions
	return sliceutil.SetUint64(append(persistentSubs, wantedSubs...))
}

func (s *Service) retrieveActiveSyncSubnets(currEpoch types.Epoch) []uint64 {
	subs := cache.SyncSubnetIDs.GetAllSubnets(currEpoch)
	return sliceutil.SetUint64(subs)
}

// filters out required peers for the node to function, not
// pruning peers who are in our attestation subnets.
func (s *Service) filterNeededPeers(pids []peer.ID) []peer.ID {
	// Exit early if nothing to filter.
	if len(pids) == 0 {
		return pids
	}
	digest, err := s.currentForkDigest()
	if err != nil {
		log.WithError(err).Error("Could not compute fork digest")
		return pids
	}
	currSlot := s.cfg.Chain.CurrentSlot()
	wantedSubs := s.retrievePersistentSubs(currSlot)
	wantedSubs = sliceutil.SetUint64(append(wantedSubs, s.attesterSubnetIndices(currSlot)...))
	topic := p2p.GossipTypeMapping[reflect.TypeOf(&pb.Attestation{})]

	// Map of peers in subnets
	peerMap := make(map[peer.ID]bool)

	for _, sub := range wantedSubs {
		subnetTopic := fmt.Sprintf(topic, digest, sub) + s.cfg.P2P.Encoding().ProtocolSuffix()
		peers := s.cfg.P2P.PubSub().ListPeers(subnetTopic)
		if len(peers) > int(params.BeaconNetworkConfig().MinimumPeersInSubnet) {
			// In the event we have more than the minimum, we can
			// mark the remaining as viable for pruning.
			peers = peers[:params.BeaconNetworkConfig().MinimumPeersInSubnet]
		}
		// Add peer to peer map.
		for _, p := range peers {
			// Even if the peer id has
			// already been seen we still set
			// it, as the outcome is the same.
			peerMap[p] = true
		}
	}

	// Clear out necessary peers from the peers to prune.
	newPeers := make([]peer.ID, 0, len(pids))

	for _, pid := range pids {
		if peerMap[pid] {
			continue
		}
		newPeers = append(newPeers, pid)
	}
	return newPeers
}

// Add fork digest to topic.
func (s *Service) addDigestToTopic(topic string, digest [4]byte) string {
	if !strings.Contains(topic, "%x") {
		log.Fatal("Topic does not have appropriate formatter for digest")
	}
	return fmt.Sprintf(topic, digest)
}

// Add the digest and index to subnet topic.
func (s *Service) addDigestAndIndexToTopic(topic string, digest [4]byte, idx uint64) string {
	if !strings.Contains(topic, "%x") {
		log.Fatal("Topic does not have appropriate formatter for digest")
	}
	return fmt.Sprintf(topic, digest, idx)
}

func (s *Service) currentForkDigest() ([4]byte, error) {
	genRoot := s.cfg.Chain.GenesisValidatorRoot()
	return p2putils.CreateForkDigest(s.cfg.Chain.GenesisTime(), genRoot[:])
}

// Checks if the provided digest matches up with the current supposed digest.
func isDigestValid(digest [4]byte, genesis time.Time, genValRoot [32]byte) (bool, error) {
	retDigest, err := p2putils.CreateForkDigest(genesis, genValRoot[:])
	if err != nil {
		return false, err
	}
	isNextEpoch, err := p2putils.IsForkNextEpoch(genesis, genValRoot[:])
	if err != nil {
		return false, err
	}
	// In the event there is a fork the next epoch,
	// we skip the check, as we subscribe subnets an
	// epoch in advance.
	if isNextEpoch {
		return true, nil
	}
	return retDigest == digest, nil
}<|MERGE_RESOLUTION|>--- conflicted
+++ resolved
@@ -12,10 +12,7 @@
 	pubsub "github.com/libp2p/go-libp2p-pubsub"
 	types "github.com/prysmaticlabs/eth2-types"
 	"github.com/prysmaticlabs/prysm/beacon-chain/cache"
-<<<<<<< HEAD
 	"github.com/prysmaticlabs/prysm/beacon-chain/core"
-=======
->>>>>>> d7679d2e
 	"github.com/prysmaticlabs/prysm/beacon-chain/p2p"
 	"github.com/prysmaticlabs/prysm/cmd/beacon-chain/flags"
 	ethpb "github.com/prysmaticlabs/prysm/proto/prysm/v1alpha1"
@@ -125,10 +122,7 @@
 	genRoot := s.cfg.Chain.GenesisValidatorRoot()
 	_, e, err := p2putils.RetrieveForkDataFromDigest(digest, genRoot[:])
 	if err != nil {
-<<<<<<< HEAD
-=======
 		// Impossible condition as it would mean digest does not exist.
->>>>>>> d7679d2e
 		panic(err)
 	}
 	base := p2p.GossipTopicMappings(topic, e)
@@ -274,10 +268,7 @@
 	genRoot := s.cfg.Chain.GenesisValidatorRoot()
 	_, e, err := p2putils.RetrieveForkDataFromDigest(digest, genRoot[:])
 	if err != nil {
-<<<<<<< HEAD
-=======
 		// Impossible condition as it would mean digest does not exist.
->>>>>>> d7679d2e
 		panic(err)
 	}
 	base := p2p.GossipTopicMappings(topic, e)
@@ -350,10 +341,7 @@
 	genRoot := s.cfg.Chain.GenesisValidatorRoot()
 	_, e, err := p2putils.RetrieveForkDataFromDigest(digest, genRoot[:])
 	if err != nil {
-<<<<<<< HEAD
-=======
 		// Impossible condition as it would mean digest does not exist.
->>>>>>> d7679d2e
 		panic(err)
 	}
 	base := p2p.GossipTopicMappings(topicFormat, e)
