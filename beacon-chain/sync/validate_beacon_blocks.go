--- conflicted
+++ resolved
@@ -257,12 +257,6 @@
 	if parentState.Version() != blk.Version() {
 		return errors.New("block and state are not the same version")
 	}
-<<<<<<< HEAD
-	if parentState.Version() != version.Bellatrix || blk.Version() != version.Bellatrix || parentState.Version() != version.EIP4844 || blk.Version() != version.EIP4844 {
-		return nil
-	}
-=======
->>>>>>> 3f2b50fb
 
 	body := blk.Body()
 	executionEnabled, err := blocks.IsExecutionEnabled(parentState, body)
