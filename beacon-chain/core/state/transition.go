// Package state implements the whole state transition
// function which consists of per slot, per-epoch transitions.
// It also bootstraps the genesis beacon state for slot 0.
package state

import (
	"bytes"
	"context"
	"fmt"

	"github.com/pkg/errors"
	types "github.com/prysmaticlabs/eth2-types"
	"github.com/prysmaticlabs/prysm/beacon-chain/cache"
<<<<<<< HEAD
=======
	"github.com/prysmaticlabs/prysm/beacon-chain/core/altair"
	b "github.com/prysmaticlabs/prysm/beacon-chain/core/blocks"
>>>>>>> d26f52a7
	e "github.com/prysmaticlabs/prysm/beacon-chain/core/epoch"
	"github.com/prysmaticlabs/prysm/beacon-chain/core/epoch/precompute"
	"github.com/prysmaticlabs/prysm/beacon-chain/core/helpers"
	"github.com/prysmaticlabs/prysm/beacon-chain/state"
	"github.com/prysmaticlabs/prysm/proto/prysm/v1alpha1/block"
	"github.com/prysmaticlabs/prysm/shared/mathutil"
	"github.com/prysmaticlabs/prysm/shared/params"
	"github.com/prysmaticlabs/prysm/shared/traceutil"
	"github.com/prysmaticlabs/prysm/shared/version"
	"go.opencensus.io/trace"
)

// ExecuteStateTransition defines the procedure for a state transition function.
//
// Note: This method differs from the spec pseudocode as it uses a batch signature verification.
// See: ExecuteStateTransitionNoVerifyAnySig
//
// Spec pseudocode definition:
//  def state_transition(state: BeaconState, signed_block: SignedBeaconBlock, validate_result: bool=True) -> None:
//    block = signed_block.message
//    # Process slots (including those with no blocks) since block
//    process_slots(state, block.slot)
//    # Verify signature
//    if validate_result:
//        assert verify_block_signature(state, signed_block)
//    # Process block
//    process_block(state, block)
//    # Verify state root
//    if validate_result:
//        assert block.state_root == hash_tree_root(state)
func ExecuteStateTransition(
	ctx context.Context,
	state state.BeaconState,
	signed block.SignedBeaconBlock,
) (state.BeaconState, error) {
	if ctx.Err() != nil {
		return nil, ctx.Err()
	}
	if signed == nil || signed.IsNil() || signed.Block().IsNil() {
		return nil, errors.New("nil block")
	}

	ctx, span := trace.StartSpan(ctx, "core.state.ExecuteStateTransition")
	defer span.End()
	var err error

	set, postState, err := ExecuteStateTransitionNoVerifyAnySig(ctx, state, signed)
	if err != nil {
		return nil, errors.Wrap(err, "could not execute state transition")
	}
	valid, err := set.Verify()
	if err != nil {
		return nil, errors.Wrap(err, "could not batch verify signature")
	}
	if !valid {
		return nil, errors.New("signature in block failed to verify")
	}

	return postState, nil
}

// ProcessSlot happens every slot and focuses on the slot counter and block roots record updates.
// It happens regardless if there's an incoming block or not.
// Spec pseudocode definition:
//
//  def process_slot(state: BeaconState) -> None:
//    # Cache state root
//    previous_state_root = hash_tree_root(state)
//    state.state_roots[state.slot % SLOTS_PER_HISTORICAL_ROOT] = previous_state_root
//    # Cache latest block header state root
//    if state.latest_block_header.state_root == Bytes32():
//        state.latest_block_header.state_root = previous_state_root
//    # Cache block root
//    previous_block_root = hash_tree_root(state.latest_block_header)
//    state.block_roots[state.slot % SLOTS_PER_HISTORICAL_ROOT] = previous_block_root
func ProcessSlot(ctx context.Context, state state.BeaconState) (state.BeaconState, error) {
	ctx, span := trace.StartSpan(ctx, "core.state.ProcessSlot")
	defer span.End()
	span.AddAttributes(trace.Int64Attribute("slot", int64(state.Slot())))

	prevStateRoot, err := state.HashTreeRoot(ctx)
	if err != nil {
		return nil, err
	}
	if err := state.UpdateStateRootAtIndex(
		uint64(state.Slot()%params.BeaconConfig().SlotsPerHistoricalRoot),
		prevStateRoot,
	); err != nil {
		return nil, err
	}

	zeroHash := params.BeaconConfig().ZeroHash
	// Cache latest block header state root.
	header := state.LatestBlockHeader()
	if header.StateRoot == nil || bytes.Equal(header.StateRoot, zeroHash[:]) {
		header.StateRoot = prevStateRoot[:]
		if err := state.SetLatestBlockHeader(header); err != nil {
			return nil, err
		}
	}
	prevBlockRoot, err := state.LatestBlockHeader().HashTreeRoot()
	if err != nil {
		traceutil.AnnotateError(span, err)
		return nil, errors.Wrap(err, "could not determine prev block root")
	}
	// Cache the block root.
	if err := state.UpdateBlockRootAtIndex(
		uint64(state.Slot()%params.BeaconConfig().SlotsPerHistoricalRoot),
		prevBlockRoot,
	); err != nil {
		return nil, err
	}
	return state, nil
}

// ProcessSlotsUsingNextSlotCache processes slots by using next slot cache for higher efficiency.
func ProcessSlotsUsingNextSlotCache(
	ctx context.Context,
	parentState state.BeaconState,
	parentRoot []byte,
	slot types.Slot) (state.BeaconState, error) {
	ctx, span := trace.StartSpan(ctx, "core.state.ProcessSlotsUsingNextSlotCache")
	defer span.End()

	// Check whether the parent state has been advanced by 1 slot in next slot cache.
	nextSlotState, err := NextSlotState(ctx, parentRoot)
	if err != nil {
		return nil, err
	}
	// If the next slot state is not nil (i.e. cache hit).
	// We replace next slot state with parent state.
	if nextSlotState != nil && !nextSlotState.IsNil() {
		parentState = nextSlotState
	}

	// Since next slot cache only advances state by 1 slot,
	// we check if there's more slots that need to process.
	if slot > parentState.Slot() {
		parentState, err = ProcessSlots(ctx, parentState, slot)
		if err != nil {
			return nil, errors.Wrap(err, "could not process slots")
		}
	}
	return parentState, nil
}

// ProcessSlots process through skip slots and apply epoch transition when it's needed
//
// Spec pseudocode definition:
//  def process_slots(state: BeaconState, slot: Slot) -> None:
//    assert state.slot < slot
//    while state.slot < slot:
//        process_slot(state)
//        # Process epoch on the start slot of the next epoch
//        if (state.slot + 1) % SLOTS_PER_EPOCH == 0:
//            process_epoch(state)
//        state.slot = Slot(state.slot + 1)
func ProcessSlots(ctx context.Context, state state.BeaconState, slot types.Slot) (state.BeaconState, error) {
	ctx, span := trace.StartSpan(ctx, "core.state.ProcessSlots")
	defer span.End()
	if state == nil || state.IsNil() {
		return nil, errors.New("nil state")
	}
	span.AddAttributes(trace.Int64Attribute("slots", int64(slot)-int64(state.Slot())))

	// The block must have a higher slot than parent state.
	if state.Slot() >= slot {
		err := fmt.Errorf("expected state.slot %d < slot %d", state.Slot(), slot)
		traceutil.AnnotateError(span, err)
		return nil, err
	}

	highestSlot := state.Slot()
	key, err := CacheKey(ctx, state)
	if err != nil {
		return nil, err
	}

	// Restart from cached value, if one exists.
	cachedState, err := SkipSlotCache.Get(ctx, key)
	if err != nil {
		return nil, err
	}

	if cachedState != nil && !cachedState.IsNil() && cachedState.Slot() < slot {
		highestSlot = cachedState.Slot()
		state = cachedState
	}
	if err := SkipSlotCache.MarkInProgress(key); errors.Is(err, cache.ErrAlreadyInProgress) {
		cachedState, err = SkipSlotCache.Get(ctx, key)
		if err != nil {
			return nil, err
		}
		if cachedState != nil && !cachedState.IsNil() && cachedState.Slot() < slot {
			highestSlot = cachedState.Slot()
			state = cachedState
		}
	} else if err != nil {
		return nil, err
	}
	defer func() {
		if err := SkipSlotCache.MarkNotInProgress(key); err != nil {
			traceutil.AnnotateError(span, err)
			log.WithError(err).Error("Failed to mark skip slot no longer in progress")
		}
	}()

	for state.Slot() < slot {
		if ctx.Err() != nil {
			traceutil.AnnotateError(span, ctx.Err())
			// Cache last best value.
			if highestSlot < state.Slot() {
				if err := SkipSlotCache.Put(ctx, key, state); err != nil {
					log.WithError(err).Error("Failed to put skip slot cache value")
				}
			}
			return nil, ctx.Err()
		}
		state, err = ProcessSlot(ctx, state)
		if err != nil {
			traceutil.AnnotateError(span, err)
			return nil, errors.Wrap(err, "could not process slot")
		}
		if CanProcessEpoch(state) {
			switch state.Version() {
			case version.Phase0:
				state, err = ProcessEpochPrecompute(ctx, state)
				if err != nil {
					traceutil.AnnotateError(span, err)
					return nil, errors.Wrap(err, "could not process epoch with optimizations")
				}
			case version.Altair:
				state, err = altair.ProcessEpoch(ctx, state)
				if err != nil {
					traceutil.AnnotateError(span, err)
					return nil, errors.Wrap(err, "could not process epoch")
				}
			default:
				return nil, errors.New("beacon state should have a version")
			}
		}
		if err := state.SetSlot(state.Slot() + 1); err != nil {
			traceutil.AnnotateError(span, err)
			return nil, errors.Wrap(err, "failed to increment state slot")
		}

		// Transition to Altair state.
		if helpers.IsEpochStart(state.Slot()) && helpers.SlotToEpoch(state.Slot()) == params.BeaconConfig().AltairForkEpoch {
			state, err = altair.UpgradeToAltair(ctx, state)
			if err != nil {
				return nil, err
			}
		}
	}

	if highestSlot < state.Slot() {
		if err := SkipSlotCache.Put(ctx, key, state); err != nil {
			log.WithError(err).Error("Failed to put skip slot cache value")
			traceutil.AnnotateError(span, err)
		}
	}

	return state, nil
}

// VerifyOperationLengths verifies that block operation lengths are valid.
func VerifyOperationLengths(_ context.Context, state state.BeaconState, b block.SignedBeaconBlock) (state.BeaconState, error) {
	if err := helpers.VerifyNilBeaconBlock(b); err != nil {
		return nil, err
	}
	body := b.Block().Body()

	if uint64(len(body.ProposerSlashings())) > params.BeaconConfig().MaxProposerSlashings {
		return nil, fmt.Errorf(
			"number of proposer slashings (%d) in block body exceeds allowed threshold of %d",
			len(body.ProposerSlashings()),
			params.BeaconConfig().MaxProposerSlashings,
		)
	}

	if uint64(len(body.AttesterSlashings())) > params.BeaconConfig().MaxAttesterSlashings {
		return nil, fmt.Errorf(
			"number of attester slashings (%d) in block body exceeds allowed threshold of %d",
			len(body.AttesterSlashings()),
			params.BeaconConfig().MaxAttesterSlashings,
		)
	}

	if uint64(len(body.Attestations())) > params.BeaconConfig().MaxAttestations {
		return nil, fmt.Errorf(
			"number of attestations (%d) in block body exceeds allowed threshold of %d",
			len(body.Attestations()),
			params.BeaconConfig().MaxAttestations,
		)
	}

	if uint64(len(body.VoluntaryExits())) > params.BeaconConfig().MaxVoluntaryExits {
		return nil, fmt.Errorf(
			"number of voluntary exits (%d) in block body exceeds allowed threshold of %d",
			len(body.VoluntaryExits()),
			params.BeaconConfig().MaxVoluntaryExits,
		)
	}
	eth1Data := state.Eth1Data()
	if eth1Data == nil {
		return nil, errors.New("nil eth1data in state")
	}
	if state.Eth1DepositIndex() > eth1Data.DepositCount {
		return nil, fmt.Errorf("expected state.deposit_index %d <= eth1data.deposit_count %d", state.Eth1DepositIndex(), eth1Data.DepositCount)
	}
	maxDeposits := mathutil.Min(params.BeaconConfig().MaxDeposits, eth1Data.DepositCount-state.Eth1DepositIndex())
	// Verify outstanding deposits are processed up to max number of deposits
	if uint64(len(body.Deposits())) != maxDeposits {
		return nil, fmt.Errorf("incorrect outstanding deposits in block body, wanted: %d, got: %d",
			maxDeposits, len(body.Deposits()))
	}

	return state, nil
}

// CanProcessEpoch checks the eligibility to process epoch.
// The epoch can be processed at the end of the last slot of every epoch
//
// Spec pseudocode definition:
//    If (state.slot + 1) % SLOTS_PER_EPOCH == 0:
func CanProcessEpoch(state state.ReadOnlyBeaconState) bool {
	return (state.Slot()+1)%params.BeaconConfig().SlotsPerEpoch == 0
}

// ProcessEpochPrecompute describes the per epoch operations that are performed on the beacon state.
// It's optimized by pre computing validator attested info and epoch total/attested balances upfront.
func ProcessEpochPrecompute(ctx context.Context, state state.BeaconState) (state.BeaconState, error) {
	ctx, span := trace.StartSpan(ctx, "core.state.ProcessEpochPrecompute")
	defer span.End()
	span.AddAttributes(trace.Int64Attribute("epoch", int64(helpers.CurrentEpoch(state))))

	if state == nil || state.IsNil() {
		return nil, errors.New("nil state")
	}
	vp, bp, err := precompute.New(ctx, state)
	if err != nil {
		return nil, err
	}
	vp, bp, err = precompute.ProcessAttestations(ctx, state, vp, bp)
	if err != nil {
		return nil, err
	}

	state, err = precompute.ProcessJustificationAndFinalizationPreCompute(state, bp)
	if err != nil {
		return nil, errors.Wrap(err, "could not process justification")
	}

	state, err = precompute.ProcessRewardsAndPenaltiesPrecompute(state, bp, vp, precompute.AttestationsDelta, precompute.ProposersDelta)
	if err != nil {
		return nil, errors.Wrap(err, "could not process rewards and penalties")
	}

	state, err = e.ProcessRegistryUpdates(state)
	if err != nil {
		return nil, errors.Wrap(err, "could not process registry updates")
	}

	err = precompute.ProcessSlashingsPrecompute(state, bp)
	if err != nil {
		return nil, err
	}

	state, err = e.ProcessFinalUpdates(state)
	if err != nil {
		return nil, errors.Wrap(err, "could not process final updates")
	}
	return state, nil
}<|MERGE_RESOLUTION|>--- conflicted
+++ resolved
@@ -11,14 +11,12 @@
 	"github.com/pkg/errors"
 	types "github.com/prysmaticlabs/eth2-types"
 	"github.com/prysmaticlabs/prysm/beacon-chain/cache"
-<<<<<<< HEAD
-=======
 	"github.com/prysmaticlabs/prysm/beacon-chain/core/altair"
 	b "github.com/prysmaticlabs/prysm/beacon-chain/core/blocks"
->>>>>>> d26f52a7
 	e "github.com/prysmaticlabs/prysm/beacon-chain/core/epoch"
 	"github.com/prysmaticlabs/prysm/beacon-chain/core/epoch/precompute"
 	"github.com/prysmaticlabs/prysm/beacon-chain/core/helpers"
+	v "github.com/prysmaticlabs/prysm/beacon-chain/core/validators"
 	"github.com/prysmaticlabs/prysm/beacon-chain/state"
 	"github.com/prysmaticlabs/prysm/proto/prysm/v1alpha1/block"
 	"github.com/prysmaticlabs/prysm/shared/mathutil"
@@ -27,6 +25,42 @@
 	"github.com/prysmaticlabs/prysm/shared/version"
 	"go.opencensus.io/trace"
 )
+
+// processFunc is a function that processes a block with a given state. State is mutated.
+type processFunc func(context.Context, state.BeaconState, block.SignedBeaconBlock) (state.BeaconState, error)
+
+var processDepositsFunc = func(ctx context.Context, s state.BeaconState, blk block.SignedBeaconBlock) (state.BeaconState, error) {
+	return b.ProcessDeposits(ctx, s, blk.Block().Body().Deposits())
+}
+var processProposerSlashingFunc = func(ctx context.Context, s state.BeaconState, blk block.SignedBeaconBlock) (state.BeaconState, error) {
+	return b.ProcessProposerSlashings(ctx, s, blk.Block().Body().ProposerSlashings(), v.SlashValidator)
+}
+
+var processAttesterSlashingFunc = func(ctx context.Context, s state.BeaconState, blk block.SignedBeaconBlock) (state.BeaconState, error) {
+	return b.ProcessAttesterSlashings(ctx, s, blk.Block().Body().AttesterSlashings(), v.SlashValidator)
+}
+
+var processEth1DataFunc = func(ctx context.Context, s state.BeaconState, blk block.SignedBeaconBlock) (state.BeaconState, error) {
+	return b.ProcessEth1DataInBlock(ctx, s, blk.Block().Body().Eth1Data())
+}
+
+var processExitFunc = func(ctx context.Context, s state.BeaconState, blk block.SignedBeaconBlock) (state.BeaconState, error) {
+	return b.ProcessVoluntaryExits(ctx, s, blk.Block().Body().VoluntaryExits())
+}
+
+// This defines the processing block routine as outlined in the Ethereum Beacon Chain spec:
+// https://github.com/ethereum/eth2.0-specs/blob/dev/specs/phase0/beacon-chain.md#block-processing
+var processingPipeline = []processFunc{
+	b.ProcessBlockHeader,
+	b.ProcessRandao,
+	processEth1DataFunc,
+	VerifyOperationLengths,
+	processProposerSlashingFunc,
+	processAttesterSlashingFunc,
+	b.ProcessAttestations,
+	processDepositsFunc,
+	processExitFunc,
+}
 
 // ExecuteStateTransition defines the procedure for a state transition function.
 //
@@ -281,6 +315,40 @@
 	return state, nil
 }
 
+// ProcessBlock creates a new, modified beacon state by applying block operation
+// transformations as defined in the Ethereum Serenity specification, including processing proposer slashings,
+// processing block attestations, and more.
+//
+// Spec pseudocode definition:
+//
+//  def process_block(state: BeaconState, block: BeaconBlock) -> None:
+//    process_block_header(state, block)
+//    process_randao(state, block.body)
+//    process_eth1_data(state, block.body)
+//    process_operations(state, block.body)
+func ProcessBlock(
+	ctx context.Context,
+	state state.BeaconState,
+	signed block.SignedBeaconBlock,
+) (state.BeaconState, error) {
+	ctx, span := trace.StartSpan(ctx, "core.state.ProcessBlock")
+	defer span.End()
+
+	var err error
+	if err = helpers.VerifyNilBeaconBlock(signed); err != nil {
+		return nil, err
+	}
+
+	for _, p := range processingPipeline {
+		state, err = p(ctx, state, signed)
+		if err != nil {
+			return nil, errors.Wrap(err, "Could not process block")
+		}
+	}
+
+	return state, nil
+}
+
 // VerifyOperationLengths verifies that block operation lengths are valid.
 func VerifyOperationLengths(_ context.Context, state state.BeaconState, b block.SignedBeaconBlock) (state.BeaconState, error) {
 	if err := helpers.VerifyNilBeaconBlock(b); err != nil {
