package blockchain

import (
	"testing"

<<<<<<< HEAD
	ethpb "github.com/prysmaticlabs/ethereumapis/eth/v1alpha1"
=======
	ethpb "github.com/prysmaticlabs/prysm/proto/eth/v1alpha1"
>>>>>>> 8433a313
	"github.com/prysmaticlabs/prysm/shared/interfaces"
	"github.com/prysmaticlabs/prysm/shared/testutil/require"
	logTest "github.com/sirupsen/logrus/hooks/test"
)

func Test_logStateTransitionData(t *testing.T) {
	tests := []struct {
		name string
		b    interfaces.BeaconBlock
		want string
	}{
		{name: "empty block body",
			b:    interfaces.WrappedPhase0BeaconBlock(&ethpb.BeaconBlock{Body: &ethpb.BeaconBlockBody{}}),
			want: "\"Finished applying state transition\" prefix=blockchain slot=0",
		},
		{name: "has attestation",
			b:    interfaces.WrappedPhase0BeaconBlock(&ethpb.BeaconBlock{Body: &ethpb.BeaconBlockBody{Attestations: []*ethpb.Attestation{{}}}}),
			want: "\"Finished applying state transition\" attestations=1 prefix=blockchain slot=0",
		},
		{name: "has deposit",
			b: interfaces.WrappedPhase0BeaconBlock(
				&ethpb.BeaconBlock{Body: &ethpb.BeaconBlockBody{
					Attestations: []*ethpb.Attestation{{}},
					Deposits:     []*ethpb.Deposit{{}}}}),
			want: "\"Finished applying state transition\" attestations=1 deposits=1 prefix=blockchain slot=0",
		},
		{name: "has attester slashing",
			b: interfaces.WrappedPhase0BeaconBlock(&ethpb.BeaconBlock{Body: &ethpb.BeaconBlockBody{
				AttesterSlashings: []*ethpb.AttesterSlashing{{}}}}),
			want: "\"Finished applying state transition\" attesterSlashings=1 prefix=blockchain slot=0",
		},
		{name: "has proposer slashing",
			b: interfaces.WrappedPhase0BeaconBlock(&ethpb.BeaconBlock{Body: &ethpb.BeaconBlockBody{
				ProposerSlashings: []*ethpb.ProposerSlashing{{}}}}),
			want: "\"Finished applying state transition\" prefix=blockchain proposerSlashings=1 slot=0",
		},
		{name: "has exit",
			b: interfaces.WrappedPhase0BeaconBlock(&ethpb.BeaconBlock{Body: &ethpb.BeaconBlockBody{
				VoluntaryExits: []*ethpb.SignedVoluntaryExit{{}}}}),
			want: "\"Finished applying state transition\" prefix=blockchain slot=0 voluntaryExits=1",
		},
		{name: "has everything",
			b: interfaces.WrappedPhase0BeaconBlock(&ethpb.BeaconBlock{Body: &ethpb.BeaconBlockBody{
				Attestations:      []*ethpb.Attestation{{}},
				Deposits:          []*ethpb.Deposit{{}},
				AttesterSlashings: []*ethpb.AttesterSlashing{{}},
				ProposerSlashings: []*ethpb.ProposerSlashing{{}},
				VoluntaryExits:    []*ethpb.SignedVoluntaryExit{{}}}}),
			want: "\"Finished applying state transition\" attestations=1 attesterSlashings=1 deposits=1 prefix=blockchain proposerSlashings=1 slot=0 voluntaryExits=1",
		},
	}
	for _, tt := range tests {
		hook := logTest.NewGlobal()
		t.Run(tt.name, func(t *testing.T) {
			logStateTransitionData(interfaces.WrappedPhase0BeaconBlock(tt.b))
			require.LogsContain(t, hook, tt.want)
		})
	}
}<|MERGE_RESOLUTION|>--- conflicted
+++ resolved
@@ -3,11 +3,7 @@
 import (
 	"testing"
 
-<<<<<<< HEAD
-	ethpb "github.com/prysmaticlabs/ethereumapis/eth/v1alpha1"
-=======
 	ethpb "github.com/prysmaticlabs/prysm/proto/eth/v1alpha1"
->>>>>>> 8433a313
 	"github.com/prysmaticlabs/prysm/shared/interfaces"
 	"github.com/prysmaticlabs/prysm/shared/testutil/require"
 	logTest "github.com/sirupsen/logrus/hooks/test"
@@ -62,7 +58,7 @@
 	for _, tt := range tests {
 		hook := logTest.NewGlobal()
 		t.Run(tt.name, func(t *testing.T) {
-			logStateTransitionData(interfaces.WrappedPhase0BeaconBlock(tt.b))
+			logStateTransitionData(tt.b)
 			require.LogsContain(t, hook, tt.want)
 		})
 	}
