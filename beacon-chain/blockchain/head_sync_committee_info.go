package blockchain

import (
	"context"
	"fmt"

	"github.com/pkg/errors"
	types "github.com/prysmaticlabs/eth2-types"
	"github.com/prysmaticlabs/prysm/async"
	"github.com/prysmaticlabs/prysm/beacon-chain/cache"
	"github.com/prysmaticlabs/prysm/beacon-chain/core/altair"
	"github.com/prysmaticlabs/prysm/beacon-chain/core/helpers"
	"github.com/prysmaticlabs/prysm/beacon-chain/core/signing"
	"github.com/prysmaticlabs/prysm/beacon-chain/core/transition"
	"github.com/prysmaticlabs/prysm/beacon-chain/state"
	"github.com/prysmaticlabs/prysm/config/params"
	ethpb "github.com/prysmaticlabs/prysm/proto/prysm/v1alpha1"
	"github.com/prysmaticlabs/prysm/time/slots"
)

// Initialize the state cache for sync committees.
var syncCommitteeHeadStateCache = cache.NewSyncCommitteeHeadState(false)

// HeadSyncCommitteeFetcher is the interface that wraps the head sync committee related functions.
// The head sync committee functions return callers sync committee indices and public keys with respect to current head state.
type HeadSyncCommitteeFetcher interface {
	HeadSyncCommitteeIndices(ctx context.Context, index types.ValidatorIndex, slot types.Slot) ([]types.CommitteeIndex, error)
	HeadSyncCommitteePubKeys(ctx context.Context, slot types.Slot, committeeIndex types.CommitteeIndex) ([][]byte, error)
}

// HeadDomainFetcher is the interface that wraps the head sync domain related functions.
// The head sync committee domain functions return callers domain data with respect to slot and head state.
type HeadDomainFetcher interface {
	HeadSyncCommitteeDomain(ctx context.Context, slot types.Slot) ([]byte, error)
	HeadSyncSelectionProofDomain(ctx context.Context, slot types.Slot) ([]byte, error)
	HeadSyncContributionProofDomain(ctx context.Context, slot types.Slot) ([]byte, error)
}

// HeadSyncCommitteeDomain returns the head sync committee domain using current head state advanced up to `slot`.
func (s *Service) HeadSyncCommitteeDomain(ctx context.Context, slot types.Slot) ([]byte, error) {
	return s.domainWithHeadState(ctx, slot, params.BeaconConfig().DomainSyncCommittee)
}

// HeadSyncSelectionProofDomain returns the head sync committee domain using current head state advanced up to `slot`.
func (s *Service) HeadSyncSelectionProofDomain(ctx context.Context, slot types.Slot) ([]byte, error) {
	return s.domainWithHeadState(ctx, slot, params.BeaconConfig().DomainSyncCommitteeSelectionProof)
}

// HeadSyncContributionProofDomain returns the head sync committee domain using current head state advanced up to `slot`.
func (s *Service) HeadSyncContributionProofDomain(ctx context.Context, slot types.Slot) ([]byte, error) {
	return s.domainWithHeadState(ctx, slot, params.BeaconConfig().DomainContributionAndProof)
}

// HeadSyncCommitteeIndices returns the sync committee index position using the head state. Input `slot` is taken in consideration
// where validator's duty for `slot - 1` is used for block inclusion in `slot`. That means when a validator is at epoch boundary
// across EPOCHS_PER_SYNC_COMMITTEE_PERIOD then the valiator will be considered using next period sync committee.
//
// Spec definition:
// Being assigned to a sync committee for a given slot means that the validator produces and broadcasts signatures for slot - 1 for inclusion in slot.
// This means that when assigned to an epoch sync committee signatures must be produced and broadcast for slots on range
// [compute_start_slot_at_epoch(epoch) - 1, compute_start_slot_at_epoch(epoch) + SLOTS_PER_EPOCH - 1)
// rather than for the range
// [compute_start_slot_at_epoch(epoch), compute_start_slot_at_epoch(epoch) + SLOTS_PER_EPOCH)
func (s *Service) HeadSyncCommitteeIndices(ctx context.Context, index types.ValidatorIndex, slot types.Slot) ([]types.CommitteeIndex, error) {
	nextSlotEpoch := slots.ToEpoch(slot + 1)
	currentEpoch := slots.ToEpoch(slot)

	switch {
	case slots.SyncCommitteePeriod(nextSlotEpoch) == slots.SyncCommitteePeriod(currentEpoch):
		return s.headCurrentSyncCommitteeIndices(ctx, index, slot)
	// At sync committee period boundary, validator should sample the next epoch sync committee.
	case slots.SyncCommitteePeriod(nextSlotEpoch) == slots.SyncCommitteePeriod(currentEpoch)+1:
		return s.headNextSyncCommitteeIndices(ctx, index, slot)
	default:
		// Impossible condition.
		return nil, errors.New("could get calculate sync subcommittee based on the period")
	}
}

// headCurrentSyncCommitteeIndices returns the input validator `index`'s position indices in the current sync committee with respect to `slot`.
// Head state advanced up to `slot` is used for calculation.
func (s *Service) headCurrentSyncCommitteeIndices(ctx context.Context, index types.ValidatorIndex, slot types.Slot) ([]types.CommitteeIndex, error) {
	headState, err := s.getSyncCommitteeHeadState(ctx, slot)
	if err != nil {
		return nil, err
	}
	return helpers.CurrentPeriodSyncSubcommitteeIndices(headState, index)
}

// headNextSyncCommitteeIndices returns the input validator `index`'s position indices in the next sync committee with respect to `slot`.
// Head state advanced up to `slot` is used for calculation.
func (s *Service) headNextSyncCommitteeIndices(ctx context.Context, index types.ValidatorIndex, slot types.Slot) ([]types.CommitteeIndex, error) {
	headState, err := s.getSyncCommitteeHeadState(ctx, slot)
	if err != nil {
		return nil, err
	}
	return helpers.NextPeriodSyncSubcommitteeIndices(headState, index)
}

// HeadSyncCommitteePubKeys returns the head sync committee public keys with respect to `slot` and subcommittee index `committeeIndex`.
// Head state advanced up to `slot` is used for calculation.
func (s *Service) HeadSyncCommitteePubKeys(ctx context.Context, slot types.Slot, committeeIndex types.CommitteeIndex) ([][]byte, error) {
	headState, err := s.getSyncCommitteeHeadState(ctx, slot)
	if err != nil {
		return nil, err
	}

	nextSlotEpoch := slots.ToEpoch(headState.Slot() + 1)
	currEpoch := slots.ToEpoch(headState.Slot())

	var syncCommittee *ethpb.SyncCommittee
	if currEpoch == nextSlotEpoch || slots.SyncCommitteePeriod(currEpoch) == slots.SyncCommitteePeriod(nextSlotEpoch) {
		syncCommittee, err = headState.CurrentSyncCommittee()
		if err != nil {
			return nil, err
		}
	} else {
		syncCommittee, err = headState.NextSyncCommittee()
		if err != nil {
			return nil, err
		}
	}

	return altair.SyncSubCommitteePubkeys(syncCommittee, committeeIndex)
}

// returns calculated domain using input `domain` and `slot`.
func (s *Service) domainWithHeadState(ctx context.Context, slot types.Slot, domain [4]byte) ([]byte, error) {
	headState, err := s.getSyncCommitteeHeadState(ctx, slot)
	if err != nil {
		return nil, err
	}
	return signing.Domain(headState.Fork(), slots.ToEpoch(headState.Slot()), domain, headState.GenesisValidatorRoot())
}

// returns the head state that is advanced up to `slot`. It utilizes the cache `syncCommitteeHeadState` by retrieving using `slot` as key.
// For the cache miss, it processes head state up to slot and fill the cache with `slot` as key.
func (s *Service) getSyncCommitteeHeadState(ctx context.Context, slot types.Slot) (state.BeaconState, error) {
	var headState state.BeaconState
	var err error
	mLock := async.NewMultilock(fmt.Sprintf("%s-%d", "syncHeadState", slot))
	mLock.Lock()
	defer mLock.Unlock()

	// If there's already a head state exists with the request slot, we don't need to process slots.
	cachedState, err := s.cfg.SyncCommitteeHeadStateCache.Get(slot)
	switch {
	case err == nil:
		syncHeadStateHit.Inc()
		headState = cachedState
		return headState, nil
	case errors.Is(err, cache.ErrNotFound):
		headState, err = s.HeadState(ctx)
		if err != nil {
			return nil, err
		}
		if headState == nil || headState.IsNil() {
			return nil, errors.New("nil state")
		}
<<<<<<< HEAD
		if slot > headState.Slot() {
			headState, err = transition.ProcessSlots(ctx, headState, slot, s.cfg.UseNativeState)
			if err != nil {
				return nil, err
			}
=======
		headState, err = transition.ProcessSlotsIfPossible(ctx, headState, slot)
		if err != nil {
			return nil, err
>>>>>>> 0802c8fe
		}
		syncHeadStateMiss.Inc()
		err = s.cfg.SyncCommitteeHeadStateCache.Put(slot, headState)
		return headState, err
	default:
		// In the event, we encounter another error
		// we return it.
		return nil, err
	}
}<|MERGE_RESOLUTION|>--- conflicted
+++ resolved
@@ -19,7 +19,7 @@
 )
 
 // Initialize the state cache for sync committees.
-var syncCommitteeHeadStateCache = cache.NewSyncCommitteeHeadState(false)
+var syncCommitteeHeadStateCache = cache.NewSyncCommitteeHeadState()
 
 // HeadSyncCommitteeFetcher is the interface that wraps the head sync committee related functions.
 // The head sync committee functions return callers sync committee indices and public keys with respect to current head state.
@@ -143,7 +143,7 @@
 	defer mLock.Unlock()
 
 	// If there's already a head state exists with the request slot, we don't need to process slots.
-	cachedState, err := s.cfg.SyncCommitteeHeadStateCache.Get(slot)
+	cachedState, err := syncCommitteeHeadStateCache.Get(slot)
 	switch {
 	case err == nil:
 		syncHeadStateHit.Inc()
@@ -157,20 +157,12 @@
 		if headState == nil || headState.IsNil() {
 			return nil, errors.New("nil state")
 		}
-<<<<<<< HEAD
-		if slot > headState.Slot() {
-			headState, err = transition.ProcessSlots(ctx, headState, slot, s.cfg.UseNativeState)
-			if err != nil {
-				return nil, err
-			}
-=======
 		headState, err = transition.ProcessSlotsIfPossible(ctx, headState, slot)
 		if err != nil {
 			return nil, err
->>>>>>> 0802c8fe
 		}
 		syncHeadStateMiss.Inc()
-		err = s.cfg.SyncCommitteeHeadStateCache.Put(slot, headState)
+		err = syncCommitteeHeadStateCache.Put(slot, headState)
 		return headState, err
 	default:
 		// In the event, we encounter another error
