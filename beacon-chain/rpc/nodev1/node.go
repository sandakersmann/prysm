package nodev1

import (
	"context"
	"fmt"
	"runtime"
	"strings"

	"github.com/libp2p/go-libp2p-core/peer"
	"github.com/pkg/errors"
	ethpb "github.com/prysmaticlabs/ethereumapis/eth/v1"
	"github.com/prysmaticlabs/prysm/beacon-chain/p2p"
	"github.com/prysmaticlabs/prysm/beacon-chain/p2p/peers"
	"github.com/prysmaticlabs/prysm/beacon-chain/p2p/peers/peerdata"
	"github.com/prysmaticlabs/prysm/shared/version"
	"go.opencensus.io/trace"
	"google.golang.org/grpc/codes"
	"google.golang.org/grpc/status"
	"google.golang.org/protobuf/types/known/emptypb"
)

var (
	stateConnecting    = ethpb.ConnectionState_CONNECTING.String()
	stateConnected     = ethpb.ConnectionState_CONNECTED.String()
	stateDisconnecting = ethpb.ConnectionState_DISCONNECTING.String()
	stateDisconnected  = ethpb.ConnectionState_DISCONNECTED.String()
	directionInbound   = ethpb.PeerDirection_INBOUND.String()
	directionOutbound  = ethpb.PeerDirection_OUTBOUND.String()
)

// GetIdentity retrieves data about the node's network presence.
func (ns *Server) GetIdentity(ctx context.Context, _ *emptypb.Empty) (*ethpb.IdentityResponse, error) {
	ctx, span := trace.StartSpan(ctx, "nodeV1.GetIdentity")
	defer span.End()

	peerId := ns.PeerManager.PeerID().Pretty()

	serializedEnr, err := p2p.SerializeENR(ns.PeerManager.ENR())
	if err != nil {
		return nil, status.Errorf(codes.Internal, "could not obtain enr: %v", err)
	}
	enr := "enr:" + serializedEnr

	sourcep2p := ns.PeerManager.Host().Addrs()
	p2pAddresses := make([]string, len(sourcep2p))
	for i := range sourcep2p {
		p2pAddresses[i] = sourcep2p[i].String() + "/p2p/" + peerId
	}

	sourceDisc, err := ns.PeerManager.DiscoveryAddresses()
	if err != nil {
		return nil, status.Errorf(codes.Internal, "could not obtain discovery address: %v", err)
	}
	discoveryAddresses := make([]string, len(sourceDisc))
	for i := range sourceDisc {
		discoveryAddresses[i] = sourceDisc[i].String()
	}

	metadata := &ethpb.Metadata{
		SeqNumber: ns.MetadataProvider.MetadataSeq(),
		Attnets:   ns.MetadataProvider.Metadata().Attnets,
	}

	return &ethpb.IdentityResponse{
		Data: &ethpb.Identity{
			PeerId:             peerId,
			Enr:                enr,
			P2PAddresses:       p2pAddresses,
			DiscoveryAddresses: discoveryAddresses,
			Metadata:           metadata,
		},
	}, nil
}

// GetPeer retrieves data about the given peer.
func (ns *Server) GetPeer(ctx context.Context, req *ethpb.PeerRequest) (*ethpb.PeerResponse, error) {
	ctx, span := trace.StartSpan(ctx, "nodev1.GetPeer")
	defer span.End()

	peerStatus := ns.PeersFetcher.Peers()
	id, err := peer.IDFromString(req.PeerId)
	if err != nil {
		return nil, status.Error(codes.InvalidArgument, "Invalid peer ID: "+req.PeerId)
	}
	enr, err := peerStatus.ENR(id)
	if err != nil {
		if errors.Is(err, peerdata.ErrPeerUnknown) {
			return nil, status.Error(codes.NotFound, "Peer not found")
		}
		return nil, status.Errorf(codes.Internal, "Could not obtain ENR: %v", err)
	}
	serializedEnr, err := p2p.SerializeENR(enr)
	if err != nil {
		return nil, status.Errorf(codes.Internal, "Could not obtain ENR: %v", err)
	}
	p2pAddress, err := peerStatus.Address(id)
	if err != nil {
		return nil, status.Errorf(codes.Internal, "Could not obtain address: %v", err)
	}
	state, err := peerStatus.ConnectionState(id)
	if err != nil {
		return nil, status.Errorf(codes.Internal, "Could not obtain connection state: %v", err)
	}
	direction, err := peerStatus.Direction(id)
	if err != nil {
		return nil, status.Errorf(codes.Internal, "Could not obtain direction: %v", err)
	}

	return &ethpb.PeerResponse{
		Data: &ethpb.Peer{
			PeerId:    req.PeerId,
			Enr:       "enr:" + serializedEnr,
			Address:   p2pAddress.String(),
			State:     ethpb.ConnectionState(state),
			Direction: ethpb.PeerDirection(direction),
		},
	}, nil
}

// ListPeers retrieves data about the node's network peers.
<<<<<<< HEAD
func (ns *Server) ListPeers(ctx context.Context, _ *ethpb.PeersRequest) (*ethpb.PeersResponse, error) {
	return nil, errors.New("unimplemented")
=======
func (ns *Server) ListPeers(ctx context.Context, req *ethpb.PeersRequest) (*ethpb.PeersResponse, error) {
	ctx, span := trace.StartSpan(ctx, "nodev1.ListPeers")
	defer span.End()

	peerStatus := ns.PeersFetcher.Peers()
	emptyStateFilter, emptyDirectionFilter := ns.handleEmptyFilters(req, peerStatus)

	if emptyStateFilter && emptyDirectionFilter {
		allIds := peerStatus.All()
		allPeers := make([]*ethpb.Peer, 0, len(allIds))
		for _, id := range allIds {
			p, err := peerInfo(peerStatus, id)
			if err != nil {
				return nil, err
			}
			allPeers = append(allPeers, p)
		}
		return &ethpb.PeersResponse{Data: allPeers}, nil
	}

	var stateIds []peer.ID
	if emptyStateFilter {
		stateIds = peerStatus.All()
	} else {
		for _, stateFilter := range req.State {
			normalized := strings.ToUpper(stateFilter)
			if normalized == stateConnecting {
				ids := peerStatus.Connecting()
				stateIds = append(stateIds, ids...)
				continue
			}
			if normalized == stateConnected {
				ids := peerStatus.Connected()
				stateIds = append(stateIds, ids...)
				continue
			}
			if normalized == stateDisconnecting {
				ids := peerStatus.Disconnecting()
				stateIds = append(stateIds, ids...)
				continue
			}
			if normalized == stateDisconnected {
				ids := peerStatus.Disconnected()
				stateIds = append(stateIds, ids...)
				continue
			}
		}
	}

	var directionIds []peer.ID
	if emptyDirectionFilter {
		directionIds = peerStatus.All()
	} else {
		for _, directionFilter := range req.Direction {
			normalized := strings.ToUpper(directionFilter)
			if normalized == directionInbound {
				ids := peerStatus.Inbound()
				directionIds = append(directionIds, ids...)
				continue
			}
			if normalized == directionOutbound {
				ids := peerStatus.Outbound()
				directionIds = append(directionIds, ids...)
				continue
			}
		}
	}

	var filteredIds []peer.ID
	for _, stateId := range stateIds {
		for _, directionId := range directionIds {
			if stateId.Pretty() == directionId.Pretty() {
				filteredIds = append(filteredIds, stateId)
				break
			}
		}
	}
	filteredPeers := make([]*ethpb.Peer, 0, len(filteredIds))
	for _, id := range filteredIds {
		p, err := peerInfo(peerStatus, id)
		if err != nil {
			return nil, err
		}
		filteredPeers = append(filteredPeers, p)
	}
	return &ethpb.PeersResponse{Data: filteredPeers}, nil
}

// PeerCount retrieves retrieves number of known peers.
func (ns *Server) PeerCount(ctx context.Context, _ *ptypes.Empty) (*ethpb.PeerCountResponse, error) {
	ctx, span := trace.StartSpan(ctx, "nodev1.PeerCount")
	defer span.End()

	peerStatus := ns.PeersFetcher.Peers()

	return &ethpb.PeerCountResponse{
		Data: &ethpb.PeerCountResponse_PeerCount{
			Disconnected:  uint64(len(peerStatus.Disconnected())),
			Connecting:    uint64(len(peerStatus.Connecting())),
			Connected:     uint64(len(peerStatus.Connected())),
			Disconnecting: uint64(len(peerStatus.Disconnecting())),
		},
	}, nil
>>>>>>> 92932ae5
}

// GetVersion requests that the beacon node identify information about its implementation in a
// format similar to a HTTP User-Agent field.
func (ns *Server) GetVersion(ctx context.Context, _ *emptypb.Empty) (*ethpb.VersionResponse, error) {
	ctx, span := trace.StartSpan(ctx, "nodev1.GetVersion")
	defer span.End()

	v := fmt.Sprintf("Prysm/%s (%s %s)", version.GetSemanticVersion(), runtime.GOOS, runtime.GOARCH)
	return &ethpb.VersionResponse{
		Data: &ethpb.Version{
			Version: v,
		},
	}, nil
}

// GetSyncStatus requests the beacon node to describe if it's currently syncing or not, and
// if it is, what block it is up to.
<<<<<<< HEAD
func (ns *Server) GetSyncStatus(ctx context.Context, _ *emptypb.Empty) (*ethpb.SyncingResponse, error) {
=======
func (ns *Server) GetSyncStatus(ctx context.Context, _ *ptypes.Empty) (*ethpb.SyncingResponse, error) {
	ctx, span := trace.StartSpan(ctx, "nodev1.GetSyncStatus")
	defer span.End()

>>>>>>> 92932ae5
	headSlot := ns.HeadFetcher.HeadSlot()
	return &ethpb.SyncingResponse{
		Data: &ethpb.SyncInfo{
			HeadSlot:     headSlot,
			SyncDistance: ns.GenesisTimeFetcher.CurrentSlot() - headSlot,
		},
	}, nil
}

// GetHealth returns node health status in http status codes. Useful for load balancers.
// Response Usage:
//    "200":
//      description: Node is ready
//    "206":
//      description: Node is syncing but can serve incomplete data
//    "503":
//      description: Node not initialized or having issues
func (ns *Server) GetHealth(ctx context.Context, _ *emptypb.Empty) (*emptypb.Empty, error) {
	ctx, span := trace.StartSpan(ctx, "nodev1.GetHealth")
	defer span.End()

	if ns.SyncChecker.Syncing() || ns.SyncChecker.Initialized() {
		return &emptypb.Empty{}, nil
	}
<<<<<<< HEAD
	return &emptypb.Empty{}, status.Error(codes.Internal, "node not initialized or having issues")
=======
	return &ptypes.Empty{}, status.Error(codes.Internal, "Node not initialized or having issues")
}

func (ns *Server) handleEmptyFilters(req *ethpb.PeersRequest, peerStatus *peers.Status) (emptyState, emptyDirection bool) {
	emptyState = true
	for _, stateFilter := range req.State {
		normalized := strings.ToUpper(stateFilter)
		filterValid := normalized == stateConnecting || normalized == stateConnected ||
			normalized == stateDisconnecting || normalized == stateDisconnected
		if filterValid {
			emptyState = false
			break
		}
	}

	emptyDirection = true
	for _, directionFilter := range req.Direction {
		normalized := strings.ToUpper(directionFilter)
		filterValid := normalized == directionInbound || normalized == directionOutbound
		if filterValid {
			emptyDirection = false
			break
		}
	}

	return emptyState, emptyDirection
}

func peerInfo(peerStatus *peers.Status, id peer.ID) (*ethpb.Peer, error) {
	enr, err := peerStatus.ENR(id)
	if err != nil {
		return nil, status.Errorf(codes.Internal, "Could not obtain ENR: %v", err)
	}
	serializedEnr, err := p2p.SerializeENR(enr)
	if err != nil {
		return nil, status.Errorf(codes.Internal, "Could not serialize ENR: %v", err)
	}
	address, err := peerStatus.Address(id)
	if err != nil {
		return nil, status.Errorf(codes.Internal, "Could not obtain address: %v", err)
	}
	connectionState, err := peerStatus.ConnectionState(id)
	if err != nil {
		return nil, status.Errorf(codes.Internal, "Could not obtain connection state: %v", err)
	}
	direction, err := peerStatus.Direction(id)
	if err != nil {
		return nil, status.Errorf(codes.Internal, "Could not obtain direction: %v", err)
	}
	p := ethpb.Peer{
		PeerId:    id.Pretty(),
		Enr:       "enr:" + serializedEnr,
		Address:   address.String(),
		State:     ethpb.ConnectionState(connectionState),
		Direction: ethpb.PeerDirection(direction),
	}

	return &p, nil
>>>>>>> 92932ae5
}<|MERGE_RESOLUTION|>--- conflicted
+++ resolved
@@ -118,10 +118,6 @@
 }
 
 // ListPeers retrieves data about the node's network peers.
-<<<<<<< HEAD
-func (ns *Server) ListPeers(ctx context.Context, _ *ethpb.PeersRequest) (*ethpb.PeersResponse, error) {
-	return nil, errors.New("unimplemented")
-=======
 func (ns *Server) ListPeers(ctx context.Context, req *ethpb.PeersRequest) (*ethpb.PeersResponse, error) {
 	ctx, span := trace.StartSpan(ctx, "nodev1.ListPeers")
 	defer span.End()
@@ -211,7 +207,7 @@
 }
 
 // PeerCount retrieves retrieves number of known peers.
-func (ns *Server) PeerCount(ctx context.Context, _ *ptypes.Empty) (*ethpb.PeerCountResponse, error) {
+func (ns *Server) PeerCount(ctx context.Context, _ *emptypb.Empty) (*ethpb.PeerCountResponse, error) {
 	ctx, span := trace.StartSpan(ctx, "nodev1.PeerCount")
 	defer span.End()
 
@@ -225,7 +221,6 @@
 			Disconnecting: uint64(len(peerStatus.Disconnecting())),
 		},
 	}, nil
->>>>>>> 92932ae5
 }
 
 // GetVersion requests that the beacon node identify information about its implementation in a
@@ -244,14 +239,10 @@
 
 // GetSyncStatus requests the beacon node to describe if it's currently syncing or not, and
 // if it is, what block it is up to.
-<<<<<<< HEAD
 func (ns *Server) GetSyncStatus(ctx context.Context, _ *emptypb.Empty) (*ethpb.SyncingResponse, error) {
-=======
-func (ns *Server) GetSyncStatus(ctx context.Context, _ *ptypes.Empty) (*ethpb.SyncingResponse, error) {
 	ctx, span := trace.StartSpan(ctx, "nodev1.GetSyncStatus")
 	defer span.End()
 
->>>>>>> 92932ae5
 	headSlot := ns.HeadFetcher.HeadSlot()
 	return &ethpb.SyncingResponse{
 		Data: &ethpb.SyncInfo{
@@ -276,10 +267,7 @@
 	if ns.SyncChecker.Syncing() || ns.SyncChecker.Initialized() {
 		return &emptypb.Empty{}, nil
 	}
-<<<<<<< HEAD
 	return &emptypb.Empty{}, status.Error(codes.Internal, "node not initialized or having issues")
-=======
-	return &ptypes.Empty{}, status.Error(codes.Internal, "Node not initialized or having issues")
 }
 
 func (ns *Server) handleEmptyFilters(req *ethpb.PeersRequest, peerStatus *peers.Status) (emptyState, emptyDirection bool) {
@@ -337,5 +325,4 @@
 	}
 
 	return &p, nil
->>>>>>> 92932ae5
 }