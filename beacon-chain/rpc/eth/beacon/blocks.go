package beacon

import (
	"context"
	"fmt"
	"strconv"

	"github.com/pkg/errors"
	types "github.com/prysmaticlabs/eth2-types"
	"github.com/prysmaticlabs/prysm/beacon-chain/core/feed"
	blockfeed "github.com/prysmaticlabs/prysm/beacon-chain/core/feed/block"
	"github.com/prysmaticlabs/prysm/beacon-chain/db/filters"
	ethpbv1 "github.com/prysmaticlabs/prysm/proto/eth/v1"
	ethpbv2 "github.com/prysmaticlabs/prysm/proto/eth/v2"
	"github.com/prysmaticlabs/prysm/proto/migration"
	ethpbalpha "github.com/prysmaticlabs/prysm/proto/prysm/v1alpha1"
	"github.com/prysmaticlabs/prysm/proto/prysm/v1alpha1/block"
	"github.com/prysmaticlabs/prysm/proto/prysm/v1alpha1/wrapper"
	"github.com/prysmaticlabs/prysm/shared/bytesutil"
	"go.opencensus.io/trace"
	"google.golang.org/grpc/codes"
	"google.golang.org/grpc/status"
	"google.golang.org/protobuf/types/known/emptypb"
)

// blockIdParseError represents an error scenario where a block ID could not be parsed.
type blockIdParseError struct {
	message string
}

// newBlockIdParseError creates a new error instance.
func newBlockIdParseError(reason error) blockIdParseError {
	return blockIdParseError{
		message: errors.Wrapf(reason, "could not parse block ID").Error(),
	}
}

// Error returns the underlying error message.
func (e *blockIdParseError) Error() string {
	return e.message
}

// GetBlockHeader retrieves block header for given block id.
func (bs *Server) GetBlockHeader(ctx context.Context, req *ethpbv1.BlockRequest) (*ethpbv1.BlockHeaderResponse, error) {
	ctx, span := trace.StartSpan(ctx, "beaconv1.GetBlockHeader")
	defer span.End()

	rBlk, err := bs.blockFromBlockID(ctx, req.BlockId)
	if invalidBlockIdErr, ok := err.(*blockIdParseError); ok {
		return nil, status.Errorf(codes.InvalidArgument, "Invalid block ID: %v", invalidBlockIdErr)
	}
	if err != nil {
		return nil, status.Errorf(codes.Internal, "Could not get block from block ID: %v", err)
	}
	if rBlk == nil || rBlk.IsNil() {
		return nil, status.Errorf(codes.NotFound, "Could not find requested block header")
	}
	blk, err := rBlk.PbPhase0Block()
	if err != nil {
		return nil, status.Errorf(codes.Internal, "Could not get raw block: %v", err)
	}

	v1BlockHdr, err := migration.V1Alpha1BlockToV1BlockHeader(blk)
	if err != nil {
		return nil, status.Errorf(codes.Internal, "Could not get block header from block: %v", err)
	}

	blkRoot, err := blk.Block.HashTreeRoot()
	if err != nil {
		return nil, status.Errorf(codes.Internal, "Could not hash block: %v", err)
	}
	canonical, err := bs.ChainInfoFetcher.IsCanonical(ctx, blkRoot)
	if err != nil {
		return nil, status.Errorf(codes.Internal, "Could not determine if block root is canonical: %v", err)
	}
	root, err := v1BlockHdr.HashTreeRoot()
	if err != nil {
		return nil, status.Errorf(codes.Internal, "Could not hash block header: %v", err)
	}

	return &ethpbv1.BlockHeaderResponse{
		Data: &ethpbv1.BlockHeaderContainer{
			Root:      root[:],
			Canonical: canonical,
			Header: &ethpbv1.BeaconBlockHeaderContainer{
				Message:   v1BlockHdr.Message,
				Signature: v1BlockHdr.Signature,
			},
		},
	}, nil
}

// ListBlockHeaders retrieves block headers matching given query. By default it will fetch current head slot blocks.
func (bs *Server) ListBlockHeaders(ctx context.Context, req *ethpbv1.BlockHeadersRequest) (*ethpbv1.BlockHeadersResponse, error) {
	ctx, span := trace.StartSpan(ctx, "beaconv1.ListBlockHeaders")
	defer span.End()

	var err error
	var blks []block.SignedBeaconBlock
	var blkRoots [][32]byte
	if len(req.ParentRoot) == 32 {
		blks, blkRoots, err = bs.BeaconDB.Blocks(ctx, filters.NewFilter().SetParentRoot(req.ParentRoot))
		if err != nil {
			return nil, status.Errorf(codes.Internal, "Could not retrieve blocks: %v", err)
		}
	} else {
		slot := bs.ChainInfoFetcher.HeadSlot()
		if req.Slot != nil {
			slot = *req.Slot
		}
		_, blks, err = bs.BeaconDB.BlocksBySlot(ctx, slot)
		if err != nil {
			return nil, status.Errorf(codes.Internal, "Could not retrieve blocks for slot %d: %v", req.Slot, err)
		}
		_, blkRoots, err = bs.BeaconDB.BlockRootsBySlot(ctx, slot)
		if err != nil {
			return nil, status.Errorf(codes.Internal, "Could not retrieve block roots for slot %d: %v", req.Slot, err)
		}
	}
	if len(blks) == 0 {
		return nil, status.Error(codes.NotFound, "Could not find requested blocks")
	}

	blkHdrs := make([]*ethpbv1.BlockHeaderContainer, len(blks))
	for i, bl := range blks {
		blk, err := bl.PbPhase0Block()
		if err != nil {
			return nil, status.Errorf(codes.Internal, "Could not get raw block: %v", err)
		}
		blkHdr, err := migration.V1Alpha1BlockToV1BlockHeader(blk)
		if err != nil {
			return nil, status.Errorf(codes.Internal, "Could not get block header from block: %v", err)
		}
		canonical, err := bs.ChainInfoFetcher.IsCanonical(ctx, blkRoots[i])
		if err != nil {
			return nil, status.Errorf(codes.Internal, "Could not determine if block root is canonical: %v", err)
		}
		root, err := blkHdr.Message.HashTreeRoot()
		if err != nil {
			return nil, status.Errorf(codes.Internal, "Could not hash block header: %v", err)
		}
		blkHdrs[i] = &ethpbv1.BlockHeaderContainer{
			Root:      root[:],
			Canonical: canonical,
			Header: &ethpbv1.BeaconBlockHeaderContainer{
				Message:   blkHdr.Message,
				Signature: blkHdr.Signature,
			},
		}
	}

	return &ethpbv1.BlockHeadersResponse{Data: blkHdrs}, nil
}

// SubmitBlock instructs the beacon node to broadcast a newly signed beacon block to the beacon network, to be
// included in the beacon chain. The beacon node is not required to validate the signed BeaconBlock, and a successful
// response (20X) only indicates that the broadcast has been successful. The beacon node is expected to integrate the
// new block into its state, and therefore validate the block internally, however blocks which fail the validation are
// still broadcast but a different status code is returned (202).
func (bs *Server) SubmitBlock(ctx context.Context, req *ethpbv1.BeaconBlockContainer) (*emptypb.Empty, error) {
	ctx, span := trace.StartSpan(ctx, "beaconv1.SubmitBlock")
	defer span.End()

	blk := req.Message
	rBlock, err := migration.V1ToV1Alpha1SignedBlock(&ethpbv1.SignedBeaconBlock{Block: blk, Signature: req.Signature})
	if err != nil {
		return nil, status.Errorf(codes.InvalidArgument, "Could not convert block to v1 block")
	}
	v1alpha1Block := wrapper.WrappedPhase0SignedBeaconBlock(rBlock)

	root, err := blk.HashTreeRoot()
	if err != nil {
		return nil, status.Errorf(codes.InvalidArgument, "Could not tree hash block: %v", err)
	}

	// Do not block proposal critical path with debug logging or block feed updates.
	defer func() {
		log.WithField("blockRoot", fmt.Sprintf("%#x", bytesutil.Trunc(root[:]))).Debugf(
			"Block proposal received via RPC")
		bs.BlockNotifier.BlockFeed().Send(&feed.Event{
			Type: blockfeed.ReceivedBlock,
			Data: &blockfeed.ReceivedBlockData{SignedBlock: v1alpha1Block},
		})
	}()

	// Broadcast the new block to the network.
	if err := bs.Broadcaster.Broadcast(ctx, v1alpha1Block.Proto()); err != nil {
		return nil, status.Errorf(codes.Internal, "Could not broadcast block: %v", err)
	}

	if err := bs.BlockReceiver.ReceiveBlock(ctx, v1alpha1Block, root); err != nil {
		return nil, status.Errorf(codes.Internal, "Could not process beacon block: %v", err)
	}

	return &emptypb.Empty{}, nil
}

// GetBlock retrieves block details for given block ID.
func (bs *Server) GetBlock(ctx context.Context, req *ethpbv1.BlockRequest) (*ethpbv1.BlockResponse, error) {
	ctx, span := trace.StartSpan(ctx, "beaconv1.GetBlock")
	defer span.End()

	blk, err := bs.blockFromBlockID(ctx, req.BlockId)
	err = handleGetBlock(blk, err)
	if err != nil {
		return nil, err
	}
	signedBeaconBlock, err := migration.SignedBeaconBlock(blk)
	if err != nil {
		return nil, status.Errorf(codes.Internal, "Could not get signed beacon block: %v", err)
	}

	return &ethpbv1.BlockResponse{
		Data: &ethpbv1.BeaconBlockContainer{
			Message:   signedBeaconBlock.Block,
			Signature: signedBeaconBlock.Signature,
		},
	}, nil
}

// GetBlockSSZ returns the SSZ-serialized version of the becaon block for given block ID.
func (bs *Server) GetBlockSSZ(ctx context.Context, req *ethpbv1.BlockRequest) (*ethpbv1.BlockSSZResponse, error) {
	ctx, span := trace.StartSpan(ctx, "beaconv1.GetBlockSSZ")
	defer span.End()

	blk, err := bs.blockFromBlockID(ctx, req.BlockId)
	err = handleGetBlock(blk, err)
	if err != nil {
		return nil, err
	}
	signedBeaconBlock, err := migration.SignedBeaconBlock(blk)
	if err != nil {
		return nil, status.Errorf(codes.Internal, "Could not get signed beacon block: %v", err)
	}
	sszBlock, err := signedBeaconBlock.MarshalSSZ()
	if err != nil {
		return nil, status.Errorf(codes.Internal, "Could not marshal block into SSZ: %v", err)
	}

	return &ethpbv1.BlockSSZResponse{Data: sszBlock}, nil
}

// GetBlockV2 retrieves block details for given block ID.
func (bs *Server) GetBlockV2(ctx context.Context, req *ethpbv2.BlockRequestV2) (*ethpbv2.BlockResponseV2, error) {
	ctx, span := trace.StartSpan(ctx, "beacon.GetBlockAltair")
	defer span.End()

<<<<<<< HEAD
	blk, err := bs.blockFromBlockID(ctx, req.BlockId)
	if invalidBlockIdErr, ok := err.(*blockIdParseError); ok {
		return nil, status.Errorf(codes.InvalidArgument, "Invalid block ID: %v", invalidBlockIdErr)
	}
	if err != nil {
		return nil, status.Errorf(codes.Internal, "Could not get block from block ID: %v", err)
	}
	if blk == nil || blk.IsNil() {
		return nil, status.Errorf(codes.Internal, "Could not find requested block")
	}
	phase0Blk, err := blk.PbPhase0Block()
	// Assume we have an Altair block when Phase 0 block is unsupported.
	if err != nil && !errors.Is(err, wrapper.ErrUnsupportedPhase0Block) {
		return nil, status.Errorf(codes.Internal, "Could not check for phase 0 block")
	}

=======
	blk, phase0Blk, err := bs.blocksFromId(ctx, req.BlockId)
	if err != nil {
		return nil, status.Errorf(codes.Internal, "Could not get block: %v", err)
	}
>>>>>>> 0b7f2b3d
	if phase0Blk != nil {
		v1Blk, err := migration.SignedBeaconBlock(blk)
		if err != nil {
			return nil, status.Errorf(codes.Internal, "Could not get signed beacon block: %v", err)
		}
		return &ethpbv2.BlockResponseV2{
			Data: &ethpbv2.BeaconBlockContainerV2{
				Block:     &ethpbv2.BeaconBlockContainerV2_Phase0Block{Phase0Block: v1Blk.Block},
				Signature: v1Blk.Signature,
			},
		}, nil
	}
	altairBlk, err := blk.PbAltairBlock()
	if err != nil {
		return nil, status.Errorf(codes.Internal, "Could not check for Altair block")
	}
	v2Blk, err := migration.V1Alpha1BeaconBlockAltairToV2(altairBlk.Block)
	if err != nil {
		return nil, status.Errorf(codes.Internal, "Could not get signed beacon block: %v", err)
	}
	return &ethpbv2.BlockResponseV2{
		Data: &ethpbv2.BeaconBlockContainerV2{
			Block:     &ethpbv2.BeaconBlockContainerV2_AltairBlock{AltairBlock: v2Blk},
			Signature: blk.Signature(),
		},
	}, nil
}

// GetBlockSSZV2 returns the SSZ-serialized version of the beacon block for given block ID.
func (bs *Server) GetBlockSSZV2(ctx context.Context, req *ethpbv2.BlockRequestV2) (*ethpbv2.BlockSSZResponseV2, error) {
	ctx, span := trace.StartSpan(ctx, "beacon.GetBlockSSZV2")
	defer span.End()

<<<<<<< HEAD
	blk, err := bs.blockFromBlockID(ctx, req.BlockId)
	if invalidBlockIdErr, ok := err.(*blockIdParseError); ok {
		return nil, status.Errorf(codes.InvalidArgument, "Invalid block ID: %v", invalidBlockIdErr)
	}
	if err != nil {
		return nil, status.Errorf(codes.Internal, "Could not get block from block ID: %v", err)
	}
	if blk == nil || blk.IsNil() {
		return nil, status.Errorf(codes.Internal, "Could not find requested block")
	}
	phase0Blk, err := blk.PbPhase0Block()
	// Assume we have an Altair block when Phase 0 block is unsupported.
	if err != nil && !errors.Is(err, wrapper.ErrUnsupportedPhase0Block) {
		return nil, status.Errorf(codes.Internal, "Could not check for phase 0 block")
	}

=======
	blk, phase0Blk, err := bs.blocksFromId(ctx, req.BlockId)
	if err != nil {
		return nil, status.Errorf(codes.Internal, "Could not get block: %v", err)
	}
>>>>>>> 0b7f2b3d
	if phase0Blk != nil {
		signedBeaconBlock, err := migration.SignedBeaconBlock(blk)
		if err != nil {
			return nil, status.Errorf(codes.Internal, "Could not get signed beacon block: %v", err)
		}
		sszBlock, err := signedBeaconBlock.MarshalSSZ()
		if err != nil {
			return nil, status.Errorf(codes.Internal, "Could not marshal block into SSZ: %v", err)
		}
		return &ethpbv2.BlockSSZResponseV2{Data: sszBlock}, nil
	}
	altairBlk, err := blk.PbAltairBlock()
	if err != nil {
		return nil, status.Errorf(codes.Internal, "Could not check for Altair block")
	}
	v2Blk, err := migration.V1Alpha1BeaconBlockAltairToV2(altairBlk.Block)
	if err != nil {
		return nil, status.Errorf(codes.Internal, "Could not get signed beacon block: %v", err)
	}
	data := &ethpbv2.SignedBeaconBlockAltair{
		Message:   v2Blk,
		Signature: blk.Signature(),
	}
	sszData, err := data.MarshalSSZ()
	if err != nil {
		return nil, status.Errorf(codes.Internal, "Could not marshal block into SSZ: %v", err)
	}
	return &ethpbv2.BlockSSZResponseV2{Data: sszData}, nil
}

// GetBlockRoot retrieves hashTreeRoot of BeaconBlock/BeaconBlockHeader.
func (bs *Server) GetBlockRoot(ctx context.Context, req *ethpbv1.BlockRequest) (*ethpbv1.BlockRootResponse, error) {
	ctx, span := trace.StartSpan(ctx, "beaconv1.GetBlockRoot")
	defer span.End()

	var root []byte
	var err error
	switch string(req.BlockId) {
	case "head":
		root, err = bs.ChainInfoFetcher.HeadRoot(ctx)
		if err != nil {
			return nil, status.Errorf(codes.Internal, "Could not retrieve head block: %v", err)
		}
		if root == nil {
			return nil, status.Errorf(codes.NotFound, "No head root was found")
		}
	case "finalized":
		finalized := bs.ChainInfoFetcher.FinalizedCheckpt()
		root = finalized.Root
	case "genesis":
		blk, err := bs.BeaconDB.GenesisBlock(ctx)
		if err != nil {
			return nil, status.Errorf(codes.Internal, "Could not retrieve blocks for genesis slot: %v", err)
		}
		if blk == nil || blk.IsNil() {
			return nil, status.Error(codes.NotFound, "Could not find genesis block")
		}
		blkRoot, err := blk.Block().HashTreeRoot()
		if err != nil {
			return nil, status.Error(codes.Internal, "Could not hash genesis block")
		}
		root = blkRoot[:]
	default:
		if len(req.BlockId) == 32 {
			block, err := bs.BeaconDB.Block(ctx, bytesutil.ToBytes32(req.BlockId))
			if err != nil {
				return nil, status.Errorf(codes.Internal, "Could not retrieve block for block root %#x: %v", req.BlockId, err)
			}
			if block == nil || block.IsNil() {
				return nil, status.Error(codes.NotFound, "Could not find any blocks with given root")
			}

			root = req.BlockId
		} else {
			slot, err := strconv.ParseUint(string(req.BlockId), 10, 64)
			if err != nil {
				return nil, status.Errorf(codes.InvalidArgument, "Could not parse block ID: %v", err)
			}
			hasRoots, roots, err := bs.BeaconDB.BlockRootsBySlot(ctx, types.Slot(slot))
			if err != nil {
				return nil, status.Errorf(codes.Internal, "Could not retrieve blocks for slot %d: %v", slot, err)
			}

			if !hasRoots {
				return nil, status.Error(codes.NotFound, "Could not find any blocks with given slot")
			}
			root = roots[0][:]
			if len(roots) == 1 {
				break
			}
			for _, blockRoot := range roots {
				canonical, err := bs.ChainInfoFetcher.IsCanonical(ctx, blockRoot)
				if err != nil {
					return nil, status.Errorf(codes.Internal, "Could not determine if block root is canonical: %v", err)
				}
				if canonical {
					root = blockRoot[:]
					break
				}
			}
		}
	}

	return &ethpbv1.BlockRootResponse{
		Data: &ethpbv1.BlockRootContainer{
			Root: root,
		},
	}, nil
}

// ListBlockAttestations retrieves attestation included in requested block.
func (bs *Server) ListBlockAttestations(ctx context.Context, req *ethpbv1.BlockRequest) (*ethpbv1.BlockAttestationsResponse, error) {
	ctx, span := trace.StartSpan(ctx, "beaconv1.ListBlockAttestations")
	defer span.End()

	rBlk, err := bs.blockFromBlockID(ctx, req.BlockId)
	if invalidBlockIdErr, ok := err.(*blockIdParseError); ok {
		return nil, status.Errorf(codes.InvalidArgument, "Invalid block ID: %v", invalidBlockIdErr)
	}
	if err != nil {
		return nil, status.Errorf(codes.Internal, "Could not get block from block ID: %v", err)
	}
	if rBlk == nil || rBlk.IsNil() {
		return nil, status.Errorf(codes.NotFound, "Could not find requested block")
	}

	blk, err := rBlk.PbPhase0Block()
	if err != nil {
		return nil, status.Errorf(codes.Internal, "Could not get raw block: %v", err)
	}

	v1Block, err := migration.V1Alpha1ToV1SignedBlock(blk)
	if err != nil {
		return nil, status.Errorf(codes.Internal, "Could not convert block to v1 block")
	}
	return &ethpbv1.BlockAttestationsResponse{
		Data: v1Block.Block.Body.Attestations,
	}, nil
}

func (bs *Server) blocksFromId(ctx context.Context, blockId []byte) (
	signedBlock block.SignedBeaconBlock,
	phase0Block *ethpbalpha.SignedBeaconBlock,
	err error,
) {
	blk, err := bs.blockFromBlockID(ctx, blockId)
	err = handleGetBlock(blk, err)
	if err != nil {
		return nil, nil, err
	}
	phase0Blk, err := blk.PbPhase0Block()
	// Assume we have an Altair block when Phase 0 block is unsupported.
	// In such case we continue with the rest of the function.
	if err != nil && !errors.Is(err, wrapper.ErrUnsupportedPhase0Block) {
		return nil, nil, errors.New("Could not check for phase 0 block")
	}
	return blk, phase0Blk, nil
}

func (bs *Server) blockFromBlockID(ctx context.Context, blockId []byte) (block.SignedBeaconBlock, error) {
	var err error
	var blk block.SignedBeaconBlock
	switch string(blockId) {
	case "head":
		blk, err = bs.ChainInfoFetcher.HeadBlock(ctx)
		if err != nil {
			return nil, errors.Wrap(err, "could not retrieve head block")
		}
	case "finalized":
		finalized := bs.ChainInfoFetcher.FinalizedCheckpt()
		finalizedRoot := bytesutil.ToBytes32(finalized.Root)
		blk, err = bs.BeaconDB.Block(ctx, finalizedRoot)
		if err != nil {
			return nil, errors.New("could not get finalized block from db")
		}
	case "genesis":
		blk, err = bs.BeaconDB.GenesisBlock(ctx)
		if err != nil {
			return nil, errors.Wrap(err, "could not retrieve blocks for genesis slot")
		}
	default:
		if len(blockId) == 32 {
			blk, err = bs.BeaconDB.Block(ctx, bytesutil.ToBytes32(blockId))
			if err != nil {
				return nil, errors.Wrap(err, "could not retrieve block")
			}
		} else {
			slot, err := strconv.ParseUint(string(blockId), 10, 64)
			if err != nil {
				e := newBlockIdParseError(err)
				return nil, &e
			}
			_, blks, err := bs.BeaconDB.BlocksBySlot(ctx, types.Slot(slot))
			if err != nil {
				return nil, errors.Wrapf(err, "could not retrieve blocks for slot %d", slot)
			}
			_, roots, err := bs.BeaconDB.BlockRootsBySlot(ctx, types.Slot(slot))
			if err != nil {
				return nil, errors.Wrapf(err, "could not retrieve block roots for slot %d", slot)
			}

			numBlks := len(blks)
			if numBlks == 0 {
				return nil, nil
			}
			blk = blks[0]
			if numBlks == 1 {
				break
			}
			for i, block := range blks {
				canonical, err := bs.ChainInfoFetcher.IsCanonical(ctx, roots[i])
				if err != nil {
					return nil, status.Errorf(codes.Internal, "Could not determine if block root is canonical: %v", err)
				}
				if canonical {
					blk = block
					break
				}
			}
		}
	}
	return blk, nil
}

func handleGetBlock(blk block.SignedBeaconBlock, err error) error {
	if invalidBlockIdErr, ok := err.(*blockIdParseError); ok {
		return status.Errorf(codes.InvalidArgument, "Invalid block ID: %v", invalidBlockIdErr)
	}
	if err != nil {
		return status.Errorf(codes.Internal, "Could not get block from block ID: %v", err)
	}
	if blk == nil || blk.IsNil() {
		return status.Errorf(codes.Internal, "Could not find requested block")
	}
	return nil
}<|MERGE_RESOLUTION|>--- conflicted
+++ resolved
@@ -245,7 +245,6 @@
 	ctx, span := trace.StartSpan(ctx, "beacon.GetBlockAltair")
 	defer span.End()
 
-<<<<<<< HEAD
 	blk, err := bs.blockFromBlockID(ctx, req.BlockId)
 	if invalidBlockIdErr, ok := err.(*blockIdParseError); ok {
 		return nil, status.Errorf(codes.InvalidArgument, "Invalid block ID: %v", invalidBlockIdErr)
@@ -262,12 +261,6 @@
 		return nil, status.Errorf(codes.Internal, "Could not check for phase 0 block")
 	}
 
-=======
-	blk, phase0Blk, err := bs.blocksFromId(ctx, req.BlockId)
-	if err != nil {
-		return nil, status.Errorf(codes.Internal, "Could not get block: %v", err)
-	}
->>>>>>> 0b7f2b3d
 	if phase0Blk != nil {
 		v1Blk, err := migration.SignedBeaconBlock(blk)
 		if err != nil {
@@ -301,7 +294,6 @@
 	ctx, span := trace.StartSpan(ctx, "beacon.GetBlockSSZV2")
 	defer span.End()
 
-<<<<<<< HEAD
 	blk, err := bs.blockFromBlockID(ctx, req.BlockId)
 	if invalidBlockIdErr, ok := err.(*blockIdParseError); ok {
 		return nil, status.Errorf(codes.InvalidArgument, "Invalid block ID: %v", invalidBlockIdErr)
@@ -318,12 +310,6 @@
 		return nil, status.Errorf(codes.Internal, "Could not check for phase 0 block")
 	}
 
-=======
-	blk, phase0Blk, err := bs.blocksFromId(ctx, req.BlockId)
-	if err != nil {
-		return nil, status.Errorf(codes.Internal, "Could not get block: %v", err)
-	}
->>>>>>> 0b7f2b3d
 	if phase0Blk != nil {
 		signedBeaconBlock, err := migration.SignedBeaconBlock(blk)
 		if err != nil {
