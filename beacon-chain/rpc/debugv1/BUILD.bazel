load("@io_bazel_rules_go//go:def.bzl", "go_test")
load("@prysm//tools/go:def.bzl", "go_library")

go_library(
    name = "go_default_library",
    srcs = [
        "debug.go",
        "server.go",
    ],
    importpath = "github.com/prysmaticlabs/prysm/beacon-chain/rpc/debugv1",
    visibility = ["//beacon-chain:__subpackages__"],
    deps = [
        "//beacon-chain/blockchain:go_default_library",
        "//beacon-chain/db:go_default_library",
        "//beacon-chain/rpc/statefetcher:go_default_library",
<<<<<<< HEAD
        "@com_github_pkg_errors//:go_default_library",
=======
        "@com_github_gogo_protobuf//types:go_default_library",
>>>>>>> a4ff97d2
        "@com_github_prysmaticlabs_ethereumapis//eth/v1:go_default_library",
        "@io_opencensus_go//trace:go_default_library",
        "@org_golang_google_grpc//codes:go_default_library",
        "@org_golang_google_grpc//status:go_default_library",
        "@org_golang_google_protobuf//types/known/emptypb:go_default_library",
    ],
)

go_test(
    name = "go_default_test",
    srcs = ["debug_test.go"],
    embed = [":go_default_library"],
    deps = [
        "//beacon-chain/blockchain/testing:go_default_library",
        "//beacon-chain/rpc/testutil:go_default_library",
        "//shared/bytesutil:go_default_library",
        "//shared/testutil:go_default_library",
        "//shared/testutil/assert:go_default_library",
        "//shared/testutil/require:go_default_library",
        "@com_github_gogo_protobuf//types:go_default_library",
        "@com_github_prysmaticlabs_eth2_types//:go_default_library",
        "@com_github_prysmaticlabs_ethereumapis//eth/v1:go_default_library",
    ],
)<|MERGE_RESOLUTION|>--- conflicted
+++ resolved
@@ -13,11 +13,7 @@
         "//beacon-chain/blockchain:go_default_library",
         "//beacon-chain/db:go_default_library",
         "//beacon-chain/rpc/statefetcher:go_default_library",
-<<<<<<< HEAD
         "@com_github_pkg_errors//:go_default_library",
-=======
-        "@com_github_gogo_protobuf//types:go_default_library",
->>>>>>> a4ff97d2
         "@com_github_prysmaticlabs_ethereumapis//eth/v1:go_default_library",
         "@io_opencensus_go//trace:go_default_library",
         "@org_golang_google_grpc//codes:go_default_library",
