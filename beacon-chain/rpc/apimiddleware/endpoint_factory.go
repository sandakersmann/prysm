package apimiddleware

import (
	"github.com/pkg/errors"
	"github.com/prysmaticlabs/prysm/shared/gateway"
)

// BeaconEndpointFactory creates endpoints used for running beacon chain API calls through the API Middleware.
type BeaconEndpointFactory struct {
}

func (f *BeaconEndpointFactory) IsNil() bool {
	return f == nil
}

// Paths is a collection of all valid beacon chain API paths.
func (f *BeaconEndpointFactory) Paths() []string {
	return []string{
		"/eth/v1/beacon/genesis",
		"/eth/v1/beacon/states/{state_id}/root",
		"/eth/v1/beacon/states/{state_id}/fork",
		"/eth/v1/beacon/states/{state_id}/finality_checkpoints",
		"/eth/v1/beacon/states/{state_id}/validators",
		"/eth/v1/beacon/states/{state_id}/validators/{validator_id}",
		"/eth/v1/beacon/states/{state_id}/validator_balances",
		"/eth/v1/beacon/states/{state_id}/committees",
		"/eth/v1/beacon/headers",
		"/eth/v1/beacon/headers/{block_id}",
		"/eth/v1/beacon/blocks",
		"/eth/v1/beacon/blocks/{block_id}",
		"/eth/v1/beacon/blocks/{block_id}/root",
		"/eth/v1/beacon/blocks/{block_id}/attestations",
		"/eth/v1/beacon/pool/attestations",
		"/eth/v1/beacon/pool/attester_slashings",
		"/eth/v1/beacon/pool/proposer_slashings",
		"/eth/v1/beacon/pool/voluntary_exits",
		"/eth/v1/node/identity",
		"/eth/v1/node/peers",
		"/eth/v1/node/peers/{peer_id}",
		"/eth/v1/node/peer_count",
		"/eth/v1/node/version",
		"/eth/v1/node/syncing",
		"/eth/v1/node/health",
		"/eth/v1/debug/beacon/states/{state_id}",
		"/eth/v1/debug/beacon/heads",
		"/eth/v1/config/fork_schedule",
		"/eth/v1/config/deposit_contract",
		"/eth/v1/config/spec",
		"/eth/v1/events",
		"/eth/v1/validator/duties/attester/{epoch}",
		"/eth/v1/validator/duties/proposer/{epoch}",
		"/eth/v1/validator/blocks/{slot}",
		"/eth/v1/validator/attestation_data",
		"/eth/v1/validator/aggregate_attestation",
		"/eth/v1/validator/aggregate_and_proofs",
	}
}

// Create returns a new endpoint for the provided API path.
func (f *BeaconEndpointFactory) Create(path string) (*gateway.Endpoint, error) {
	endpoint := gateway.DefaultEndpoint()
	switch path {
	case "/eth/v1/beacon/genesis":
		endpoint.GetResponse = &genesisResponseJson{}
	case "/eth/v1/beacon/states/{state_id}/root":
		endpoint.GetResponse = &stateRootResponseJson{}
	case "/eth/v1/beacon/states/{state_id}/fork":
		endpoint.GetResponse = &stateForkResponseJson{}
	case "/eth/v1/beacon/states/{state_id}/finality_checkpoints":
		endpoint.GetResponse = &stateFinalityCheckpointResponseJson{}
	case "/eth/v1/beacon/states/{state_id}/validators":
		endpoint.RequestQueryParams = []gateway.QueryParam{{Name: "id", Hex: true}, {Name: "status", Enum: true}}
		endpoint.GetResponse = &stateValidatorsResponseJson{}
	case "/eth/v1/beacon/states/{state_id}/validators/{validator_id}":
		endpoint.GetResponse = &stateValidatorResponseJson{}
	case "/eth/v1/beacon/states/{state_id}/validator_balances":
		endpoint.RequestQueryParams = []gateway.QueryParam{{Name: "id", Hex: true}}
		endpoint.GetResponse = &validatorBalancesResponseJson{}
	case "/eth/v1/beacon/states/{state_id}/committees":
		endpoint.RequestQueryParams = []gateway.QueryParam{{Name: "epoch"}, {Name: "index"}, {Name: "slot"}}
		endpoint.GetResponse = &stateCommitteesResponseJson{}
	case "/eth/v1/beacon/headers":
		endpoint.RequestQueryParams = []gateway.QueryParam{{Name: "slot"}, {Name: "parent_root", Hex: true}}
		endpoint.GetResponse = &blockHeadersResponseJson{}
	case "/eth/v1/beacon/headers/{block_id}":
		endpoint.GetResponse = &blockHeaderResponseJson{}
	case "/eth/v1/beacon/blocks":
		endpoint.PostRequest = &beaconBlockContainerJson{}
		endpoint.Hooks = gateway.HookCollection{
			OnPostDeserializeRequestBodyIntoContainer: []gateway.Hook{prepareGraffiti},
		}
	case "/eth/v1/beacon/blocks/{block_id}":
		endpoint.GetResponse = &blockResponseJson{}
		endpoint.CustomHandlers = []gateway.CustomHandler{handleGetBeaconBlockSSZ}
	case "/eth/v1/beacon/blocks/{block_id}/root":
		endpoint.GetResponse = &blockRootResponseJson{}
	case "/eth/v1/beacon/blocks/{block_id}/attestations":
		endpoint.GetResponse = &blockAttestationsResponseJson{}
	case "/eth/v1/beacon/pool/attestations":
		endpoint.RequestQueryParams = []gateway.QueryParam{{Name: "slot"}, {Name: "committee_index"}}
		endpoint.GetResponse = &attestationsPoolResponseJson{}
		endpoint.PostRequest = &submitAttestationRequestJson{}
		endpoint.Err = &submitAttestationsErrorJson{}
		endpoint.Hooks = gateway.HookCollection{
			OnPreDeserializeRequestBodyIntoContainer: []gateway.Hook{wrapAttestationsArray},
		}
	case "/eth/v1/beacon/pool/attester_slashings":
		endpoint.PostRequest = &attesterSlashingJson{}
		endpoint.GetResponse = &attesterSlashingsPoolResponseJson{}
	case "/eth/v1/beacon/pool/proposer_slashings":
		endpoint.PostRequest = &proposerSlashingJson{}
		endpoint.GetResponse = &proposerSlashingsPoolResponseJson{}
	case "/eth/v1/beacon/pool/voluntary_exits":
		endpoint.PostRequest = &signedVoluntaryExitJson{}
		endpoint.GetResponse = &voluntaryExitsPoolResponseJson{}
	case "/eth/v1/node/identity":
		endpoint.GetResponse = &identityResponseJson{}
	case "/eth/v1/node/peers":
		endpoint.RequestQueryParams = []gateway.QueryParam{{Name: "state", Enum: true}, {Name: "direction", Enum: true}}
		endpoint.GetResponse = &peersResponseJson{}
	case "/eth/v1/node/peers/{peer_id}":
		endpoint.RequestURLLiterals = []string{"peer_id"}
		endpoint.GetResponse = &peerResponseJson{}
	case "/eth/v1/node/peer_count":
		endpoint.GetResponse = &peerCountResponseJson{}
	case "/eth/v1/node/version":
		endpoint.GetResponse = &versionResponseJson{}
	case "/eth/v1/node/syncing":
		endpoint.GetResponse = &syncingResponseJson{}
	case "/eth/v1/node/health":
		// Use default endpoint
	case "/eth/v1/debug/beacon/states/{state_id}":
		endpoint.GetResponse = &beaconStateResponseJson{}
		endpoint.CustomHandlers = []gateway.CustomHandler{handleGetBeaconStateSSZ}
	case "/eth/v1/debug/beacon/heads":
		endpoint.GetResponse = &forkChoiceHeadsResponseJson{}
	case "/eth/v1/config/fork_schedule":
		endpoint.GetResponse = &forkScheduleResponseJson{}
	case "/eth/v1/config/deposit_contract":
		endpoint.GetResponse = &depositContractResponseJson{}
	case "/eth/v1/config/spec":
		endpoint.GetResponse = &specResponseJson{}
	case "/eth/v1/events":
		endpoint.CustomHandlers = []gateway.CustomHandler{handleEvents}
	case "/eth/v1/validator/duties/attester/{epoch}":
		endpoint.PostRequest = &attesterDutiesRequestJson{}
		endpoint.PostResponse = &attesterDutiesResponseJson{}
		endpoint.RequestURLLiterals = []string{"epoch"}
		endpoint.Hooks = gateway.HookCollection{
			OnPreDeserializeRequestBodyIntoContainer: []gateway.Hook{wrapValidatorIndicesArray},
		}
	case "/eth/v1/validator/duties/proposer/{epoch}":
		endpoint.GetResponse = &proposerDutiesResponseJson{}
		endpoint.RequestURLLiterals = []string{"epoch"}
	case "/eth/v1/validator/blocks/{slot}":
		endpoint.GetResponse = &produceBlockResponseJson{}
		endpoint.RequestURLLiterals = []string{"slot"}
		endpoint.RequestQueryParams = []gateway.QueryParam{{Name: "randao_reveal", Hex: true}, {Name: "graffiti", Hex: true}}
	case "/eth/v1/validator/attestation_data":
		endpoint.GetResponse = &produceAttestationDataResponseJson{}
		endpoint.RequestQueryParams = []gateway.QueryParam{{Name: "slot"}, {Name: "committee_index"}}
	case "/eth/v1/validator/aggregate_attestation":
<<<<<<< HEAD
		endpoint.GetResponse = &aggregateAttestationResponseJson{}
		endpoint.RequestQueryParams = []gateway.QueryParam{{Name: "attestation_data_root", Hex: true}, {Name: "slot"}}
=======
		endpoint = gateway.Endpoint{
			GetResponse:        &aggregateAttestationResponseJson{},
			RequestQueryParams: []gateway.QueryParam{{Name: "attestation_data_root", Hex: true}, {Name: "slot"}},
			Err:                &gateway.DefaultErrorJson{},
		}
	case "/eth/v1/validator/aggregate_and_proofs":
		endpoint = gateway.Endpoint{
			PostRequest: &submitAggregateAndProofsRequestJson{},
			Err:         &gateway.DefaultErrorJson{},
			Hooks: gateway.HookCollection{
				OnPostStart: []gateway.Hook{wrapSignedAggregateAndProofArray},
			},
		}
>>>>>>> c5b68b4f
	default:
		return nil, errors.New("invalid path")
	}

	endpoint.Path = path
	return &endpoint, nil
}<|MERGE_RESOLUTION|>--- conflicted
+++ resolved
@@ -160,24 +160,13 @@
 		endpoint.GetResponse = &produceAttestationDataResponseJson{}
 		endpoint.RequestQueryParams = []gateway.QueryParam{{Name: "slot"}, {Name: "committee_index"}}
 	case "/eth/v1/validator/aggregate_attestation":
-<<<<<<< HEAD
 		endpoint.GetResponse = &aggregateAttestationResponseJson{}
 		endpoint.RequestQueryParams = []gateway.QueryParam{{Name: "attestation_data_root", Hex: true}, {Name: "slot"}}
-=======
-		endpoint = gateway.Endpoint{
-			GetResponse:        &aggregateAttestationResponseJson{},
-			RequestQueryParams: []gateway.QueryParam{{Name: "attestation_data_root", Hex: true}, {Name: "slot"}},
-			Err:                &gateway.DefaultErrorJson{},
+	case "/eth/v1/validator/aggregate_and_proofs":
+		endpoint.PostRequest = &submitAggregateAndProofsRequestJson{}
+		endpoint.Hooks = gateway.HookCollection{
+			OnPreDeserializeRequestBodyIntoContainer: []gateway.Hook{wrapSignedAggregateAndProofArray},
 		}
-	case "/eth/v1/validator/aggregate_and_proofs":
-		endpoint = gateway.Endpoint{
-			PostRequest: &submitAggregateAndProofsRequestJson{},
-			Err:         &gateway.DefaultErrorJson{},
-			Hooks: gateway.HookCollection{
-				OnPostStart: []gateway.Hook{wrapSignedAggregateAndProofArray},
-			},
-		}
->>>>>>> c5b68b4f
 	default:
 		return nil, errors.New("invalid path")
 	}
