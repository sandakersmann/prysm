load("@io_bazel_rules_go//go:def.bzl", "go_test")
load("@prysm//tools/go:def.bzl", "go_library")

go_library(
    name = "go_default_library",
    srcs = [
        "blocks.go",
        "config.go",
        "log.go",
        "pool.go",
        "server.go",
        "state.go",
        "validator.go",
    ],
    importpath = "github.com/prysmaticlabs/prysm/beacon-chain/rpc/beaconv1",
    visibility = ["//beacon-chain:__subpackages__"],
    deps = [
        "//beacon-chain/blockchain:go_default_library",
        "//beacon-chain/cache/depositcache:go_default_library",
        "//beacon-chain/core/feed:go_default_library",
        "//beacon-chain/core/feed/block:go_default_library",
        "//beacon-chain/core/feed/operation:go_default_library",
        "//beacon-chain/core/feed/state:go_default_library",
        "//beacon-chain/db:go_default_library",
        "//beacon-chain/db/filters:go_default_library",
        "//beacon-chain/operations/attestations:go_default_library",
        "//beacon-chain/operations/slashings:go_default_library",
        "//beacon-chain/p2p:go_default_library",
        "//beacon-chain/powchain:go_default_library",
        "//beacon-chain/state/stategen:go_default_library",
        "//beacon-chain/sync:go_default_library",
        "//proto/beacon/p2p/v1:go_default_library",
        "//proto/migration:go_default_library",
        "//shared/bytesutil:go_default_library",
<<<<<<< HEAD
=======
        "//shared/params:go_default_library",
        "@com_github_gogo_protobuf//types:go_default_library",
>>>>>>> 91fe32a3
        "@com_github_pkg_errors//:go_default_library",
        "@com_github_prysmaticlabs_ethereumapis//eth/v1:go_default_library",
        "@com_github_prysmaticlabs_ethereumapis//eth/v1alpha1:go_default_library",
        "@com_github_sirupsen_logrus//:go_default_library",
        "@io_opencensus_go//trace:go_default_library",
        "@org_golang_google_grpc//codes:go_default_library",
        "@org_golang_google_grpc//status:go_default_library",
        "@org_golang_google_protobuf//types/known/emptypb:go_default_library",
    ],
)

go_test(
    name = "go_default_test",
    srcs = [
        "blocks_test.go",
        "config_test.go",
        "server_test.go",
    ],
    embed = [":go_default_library"],
    deps = [
        "//beacon-chain/blockchain/testing:go_default_library",
        "//beacon-chain/db:go_default_library",
        "//beacon-chain/db/testing:go_default_library",
        "//beacon-chain/p2p/testing:go_default_library",
        "//beacon-chain/powchain/testing:go_default_library",
        "//proto/beacon/p2p/v1:go_default_library",
        "//proto/migration:go_default_library",
        "//shared/bytesutil:go_default_library",
        "//shared/params:go_default_library",
        "//shared/testutil:go_default_library",
        "//shared/testutil/assert:go_default_library",
        "//shared/testutil/require:go_default_library",
        "@com_github_gogo_protobuf//types:go_default_library",
        "@com_github_prysmaticlabs_ethereumapis//eth/v1:go_default_library",
        "@com_github_prysmaticlabs_ethereumapis//eth/v1alpha1:go_default_library",
    ],
)<|MERGE_RESOLUTION|>--- conflicted
+++ resolved
@@ -32,11 +32,7 @@
         "//proto/beacon/p2p/v1:go_default_library",
         "//proto/migration:go_default_library",
         "//shared/bytesutil:go_default_library",
-<<<<<<< HEAD
-=======
         "//shared/params:go_default_library",
-        "@com_github_gogo_protobuf//types:go_default_library",
->>>>>>> 91fe32a3
         "@com_github_pkg_errors//:go_default_library",
         "@com_github_prysmaticlabs_ethereumapis//eth/v1:go_default_library",
         "@com_github_prysmaticlabs_ethereumapis//eth/v1alpha1:go_default_library",
