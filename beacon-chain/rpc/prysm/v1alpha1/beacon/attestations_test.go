package beacon

import (
	"context"
	"fmt"
	"sort"
	"strconv"
	"testing"
	"time"

	"github.com/golang/mock/gomock"
	types "github.com/prysmaticlabs/eth2-types"
	"github.com/prysmaticlabs/go-bitfield"
	chainMock "github.com/prysmaticlabs/prysm/beacon-chain/blockchain/testing"
	"github.com/prysmaticlabs/prysm/beacon-chain/core/feed"
	"github.com/prysmaticlabs/prysm/beacon-chain/core/feed/operation"
	"github.com/prysmaticlabs/prysm/beacon-chain/core/helpers"
	"github.com/prysmaticlabs/prysm/beacon-chain/core/signing"
	dbTest "github.com/prysmaticlabs/prysm/beacon-chain/db/testing"
	"github.com/prysmaticlabs/prysm/beacon-chain/operations/attestations"
	"github.com/prysmaticlabs/prysm/beacon-chain/state/stategen"
	v1 "github.com/prysmaticlabs/prysm/beacon-chain/state/v1"
	"github.com/prysmaticlabs/prysm/cmd"
	fieldparams "github.com/prysmaticlabs/prysm/config/fieldparams"
	"github.com/prysmaticlabs/prysm/config/params"
	"github.com/prysmaticlabs/prysm/encoding/bytesutil"
	ethpb "github.com/prysmaticlabs/prysm/proto/prysm/v1alpha1"
	"github.com/prysmaticlabs/prysm/proto/prysm/v1alpha1/attestation"
	attaggregation "github.com/prysmaticlabs/prysm/proto/prysm/v1alpha1/attestation/aggregation/attestations"
	"github.com/prysmaticlabs/prysm/proto/prysm/v1alpha1/block"
	"github.com/prysmaticlabs/prysm/proto/prysm/v1alpha1/wrapper"
	"github.com/prysmaticlabs/prysm/testing/assert"
	"github.com/prysmaticlabs/prysm/testing/mock"
	"github.com/prysmaticlabs/prysm/testing/require"
	"github.com/prysmaticlabs/prysm/testing/util"
	"github.com/prysmaticlabs/prysm/time/slots"
	"google.golang.org/protobuf/proto"
	"google.golang.org/protobuf/types/known/emptypb"
)

func TestServer_ListAttestations_NoResults(t *testing.T) {
	db := dbTest.SetupDB(t)
	ctx := context.Background()

	st, err := v1.InitializeFromProto(&ethpb.BeaconState{
		Slot: 0,
	})
	require.NoError(t, err)
	bs := &Server{
		BeaconDB: db,
		HeadFetcher: &chainMock.ChainService{
			State: st,
		},
	}
	wanted := &ethpb.ListAttestationsResponse{
		Attestations:  make([]*ethpb.Attestation, 0),
		TotalSize:     int32(0),
		NextPageToken: strconv.Itoa(0),
	}
	res, err := bs.ListAttestations(ctx, &ethpb.ListAttestationsRequest{
		QueryFilter: &ethpb.ListAttestationsRequest_GenesisEpoch{GenesisEpoch: true},
	})
	require.NoError(t, err)
	if !proto.Equal(wanted, res) {
		t.Errorf("Wanted %v, received %v", wanted, res)
	}
}

func TestServer_ListAttestations_Genesis(t *testing.T) {
	db := dbTest.SetupDB(t)
	ctx := context.Background()

	st, err := v1.InitializeFromProto(&ethpb.BeaconState{
		Slot: 0,
	})
	require.NoError(t, err)
	bs := &Server{
		BeaconDB: db,
		HeadFetcher: &chainMock.ChainService{
			State: st,
		},
	}

	att := util.HydrateAttestation(&ethpb.Attestation{
		AggregationBits: bitfield.NewBitlist(0),
		Data: &ethpb.AttestationData{
			Slot:           2,
			CommitteeIndex: 1,
		},
	})

	parentRoot := [32]byte{1, 2, 3}
	signedBlock := util.NewBeaconBlock()
	signedBlock.Block.ParentRoot = bytesutil.PadTo(parentRoot[:], 32)
	signedBlock.Block.Body.Attestations = []*ethpb.Attestation{att}
	root, err := signedBlock.Block.HashTreeRoot()
	require.NoError(t, err)
	require.NoError(t, db.SaveBlock(ctx, wrapper.WrappedPhase0SignedBeaconBlock(signedBlock)))
	require.NoError(t, db.SaveGenesisBlockRoot(ctx, root))
	wanted := &ethpb.ListAttestationsResponse{
		Attestations:  []*ethpb.Attestation{att},
		NextPageToken: "",
		TotalSize:     1,
	}

	res, err := bs.ListAttestations(ctx, &ethpb.ListAttestationsRequest{
		QueryFilter: &ethpb.ListAttestationsRequest_GenesisEpoch{
			GenesisEpoch: true,
		},
	})
	require.NoError(t, err)
	require.DeepSSZEqual(t, wanted, res)
}

func TestServer_ListAttestations_NoPagination(t *testing.T) {
	db := dbTest.SetupDB(t)
	ctx := context.Background()

	count := types.Slot(8)
	atts := make([]*ethpb.Attestation, 0, count)
	for i := types.Slot(0); i < count; i++ {
		blockExample := util.NewBeaconBlock()
		blockExample.Block.Body.Attestations = []*ethpb.Attestation{
			{
				Signature: make([]byte, fieldparams.BLSSignatureLength),
				Data: &ethpb.AttestationData{
					Target:          &ethpb.Checkpoint{Root: bytesutil.PadTo([]byte("root"), 32)},
					Source:          &ethpb.Checkpoint{Root: bytesutil.PadTo([]byte("root"), 32)},
					BeaconBlockRoot: bytesutil.PadTo([]byte("root"), 32),
					Slot:            i,
				},
				AggregationBits: bitfield.Bitlist{0b11},
			},
		}
		require.NoError(t, db.SaveBlock(ctx, wrapper.WrappedPhase0SignedBeaconBlock(blockExample)))
		atts = append(atts, blockExample.Block.Body.Attestations...)
	}

	bs := &Server{
		BeaconDB: db,
	}

	received, err := bs.ListAttestations(ctx, &ethpb.ListAttestationsRequest{
		QueryFilter: &ethpb.ListAttestationsRequest_GenesisEpoch{
			GenesisEpoch: true,
		},
	})
	require.NoError(t, err)
	require.DeepEqual(t, atts, received.Attestations, "Incorrect attestations response")
}

func TestServer_ListAttestations_FiltersCorrectly(t *testing.T) {
	db := dbTest.SetupDB(t)
	ctx := context.Background()

	someRoot := [32]byte{1, 2, 3}
	sourceRoot := [32]byte{4, 5, 6}
	sourceEpoch := types.Epoch(5)
	targetRoot := [32]byte{7, 8, 9}
	targetEpoch := types.Epoch(7)

	blocks := []block.SignedBeaconBlock{
		wrapper.WrappedPhase0SignedBeaconBlock(
			util.HydrateSignedBeaconBlock(
				&ethpb.SignedBeaconBlock{
					Block: &ethpb.BeaconBlock{
						Slot: 4,
						Body: &ethpb.BeaconBlockBody{
							Attestations: []*ethpb.Attestation{
								{
									Data: &ethpb.AttestationData{
										BeaconBlockRoot: someRoot[:],
										Source: &ethpb.Checkpoint{
											Root:  sourceRoot[:],
											Epoch: sourceEpoch,
										},
										Target: &ethpb.Checkpoint{
											Root:  targetRoot[:],
											Epoch: targetEpoch,
										},
										Slot: 3,
									},
									AggregationBits: bitfield.Bitlist{0b11},
									Signature:       bytesutil.PadTo([]byte("sig"), fieldparams.BLSSignatureLength),
								},
							},
						},
					},
				})),
		wrapper.WrappedPhase0SignedBeaconBlock(
			util.HydrateSignedBeaconBlock(&ethpb.SignedBeaconBlock{
				Block: &ethpb.BeaconBlock{
					Slot: 5 + params.BeaconConfig().SlotsPerEpoch,
					Body: &ethpb.BeaconBlockBody{
						Attestations: []*ethpb.Attestation{
							{
								Data: &ethpb.AttestationData{
									BeaconBlockRoot: someRoot[:],
									Source: &ethpb.Checkpoint{
										Root:  sourceRoot[:],
										Epoch: sourceEpoch,
									},
									Target: &ethpb.Checkpoint{
										Root:  targetRoot[:],
										Epoch: targetEpoch,
									},
									Slot: 4 + params.BeaconConfig().SlotsPerEpoch,
								},
								AggregationBits: bitfield.Bitlist{0b11},
								Signature:       bytesutil.PadTo([]byte("sig"), fieldparams.BLSSignatureLength),
							},
						},
					},
				},
			})),
		wrapper.WrappedPhase0SignedBeaconBlock(
			util.HydrateSignedBeaconBlock(
				&ethpb.SignedBeaconBlock{
					Block: &ethpb.BeaconBlock{
						Slot: 5,
						Body: &ethpb.BeaconBlockBody{
							Attestations: []*ethpb.Attestation{
								{
									Data: &ethpb.AttestationData{
										BeaconBlockRoot: someRoot[:],
										Source: &ethpb.Checkpoint{
											Root:  sourceRoot[:],
											Epoch: sourceEpoch,
										},
										Target: &ethpb.Checkpoint{
											Root:  targetRoot[:],
											Epoch: targetEpoch,
										},
										Slot: 4,
									},
									AggregationBits: bitfield.Bitlist{0b11},
									Signature:       bytesutil.PadTo([]byte("sig"), fieldparams.BLSSignatureLength),
								},
							},
						},
					},
				})),
	}

	require.NoError(t, db.SaveBlocks(ctx, blocks))

	bs := &Server{
		BeaconDB: db,
	}

	received, err := bs.ListAttestations(ctx, &ethpb.ListAttestationsRequest{
		QueryFilter: &ethpb.ListAttestationsRequest_Epoch{Epoch: 1},
	})
	require.NoError(t, err)
	assert.Equal(t, 1, len(received.Attestations))
	received, err = bs.ListAttestations(ctx, &ethpb.ListAttestationsRequest{
		QueryFilter: &ethpb.ListAttestationsRequest_GenesisEpoch{GenesisEpoch: true},
	})
	require.NoError(t, err)
	assert.Equal(t, 2, len(received.Attestations))
}

func TestServer_ListAttestations_Pagination_CustomPageParameters(t *testing.T) {
	db := dbTest.SetupDB(t)
	ctx := context.Background()

	count := params.BeaconConfig().SlotsPerEpoch * 4
	atts := make([]*ethpb.Attestation, 0, count)
	for i := types.Slot(0); i < params.BeaconConfig().SlotsPerEpoch; i++ {
		for s := types.CommitteeIndex(0); s < 4; s++ {
			blockExample := util.NewBeaconBlock()
			blockExample.Block.Slot = i
			blockExample.Block.Body.Attestations = []*ethpb.Attestation{
				util.HydrateAttestation(&ethpb.Attestation{
					Data: &ethpb.AttestationData{
						CommitteeIndex: s,
						Slot:           i,
					},
					AggregationBits: bitfield.Bitlist{0b11},
				}),
			}
			require.NoError(t, db.SaveBlock(ctx, wrapper.WrappedPhase0SignedBeaconBlock(blockExample)))
			atts = append(atts, blockExample.Block.Body.Attestations...)
		}
	}
	sort.Sort(sortableAttestations(atts))

	bs := &Server{
		BeaconDB: db,
	}

	tests := []struct {
		name string
		req  *ethpb.ListAttestationsRequest
		res  *ethpb.ListAttestationsResponse
	}{
		{
			name: "1st of 3 pages",
			req: &ethpb.ListAttestationsRequest{
				QueryFilter: &ethpb.ListAttestationsRequest_GenesisEpoch{
					GenesisEpoch: true,
				},
				PageToken: strconv.Itoa(1),
				PageSize:  3,
			},
			res: &ethpb.ListAttestationsResponse{
				Attestations: []*ethpb.Attestation{
					atts[3],
					atts[4],
					atts[5],
				},
				NextPageToken: strconv.Itoa(2),
				TotalSize:     int32(count),
			},
		},
		{
			name: "10 of size 1",
			req: &ethpb.ListAttestationsRequest{
				QueryFilter: &ethpb.ListAttestationsRequest_GenesisEpoch{
					GenesisEpoch: true,
				},
				PageToken: strconv.Itoa(10),
				PageSize:  1,
			},
			res: &ethpb.ListAttestationsResponse{
				Attestations: []*ethpb.Attestation{
					atts[10],
				},
				NextPageToken: strconv.Itoa(11),
				TotalSize:     int32(count),
			},
		},
		{
			name: "2 of size 8",
			req: &ethpb.ListAttestationsRequest{
				QueryFilter: &ethpb.ListAttestationsRequest_GenesisEpoch{
					GenesisEpoch: true,
				},
				PageToken: strconv.Itoa(2),
				PageSize:  8,
			},
			res: &ethpb.ListAttestationsResponse{
				Attestations: []*ethpb.Attestation{
					atts[16],
					atts[17],
					atts[18],
					atts[19],
					atts[20],
					atts[21],
					atts[22],
					atts[23],
				},
				NextPageToken: strconv.Itoa(3),
				TotalSize:     int32(count)},
		},
	}
	for _, test := range tests {
		t.Run(test.name, func(t *testing.T) {
			res, err := bs.ListAttestations(ctx, test.req)
			require.NoError(t, err)
			require.DeepSSZEqual(t, res, test.res)
		})
	}
}

func TestServer_ListAttestations_Pagination_OutOfRange(t *testing.T) {
	db := dbTest.SetupDB(t)
	ctx := context.Background()
	util.NewBeaconBlock()
	count := types.Slot(1)
	atts := make([]*ethpb.Attestation, 0, count)
	for i := types.Slot(0); i < count; i++ {
		blockExample := util.HydrateSignedBeaconBlock(&ethpb.SignedBeaconBlock{
			Block: &ethpb.BeaconBlock{
				Body: &ethpb.BeaconBlockBody{
					Attestations: []*ethpb.Attestation{
						{
							Data: &ethpb.AttestationData{
								BeaconBlockRoot: bytesutil.PadTo([]byte("root"), fieldparams.RootLength),
								Source:          &ethpb.Checkpoint{Root: make([]byte, fieldparams.RootLength)},
								Target:          &ethpb.Checkpoint{Root: make([]byte, fieldparams.RootLength)},
								Slot:            i,
							},
							AggregationBits: bitfield.Bitlist{0b11},
							Signature:       make([]byte, fieldparams.BLSSignatureLength),
						},
					},
				},
			},
		})
		require.NoError(t, db.SaveBlock(ctx, wrapper.WrappedPhase0SignedBeaconBlock(blockExample)))
		atts = append(atts, blockExample.Block.Body.Attestations...)
	}

	bs := &Server{
		BeaconDB: db,
	}

	req := &ethpb.ListAttestationsRequest{
		QueryFilter: &ethpb.ListAttestationsRequest_Epoch{
			Epoch: 0,
		},
		PageToken: strconv.Itoa(1),
		PageSize:  100,
	}
	wanted := fmt.Sprintf("page start %d >= list %d", req.PageSize, len(atts))
	_, err := bs.ListAttestations(ctx, req)
	assert.ErrorContains(t, wanted, err)
}

func TestServer_ListAttestations_Pagination_ExceedsMaxPageSize(t *testing.T) {
	ctx := context.Background()
	bs := &Server{}
	exceedsMax := int32(cmd.Get().MaxRPCPageSize + 1)

	wanted := fmt.Sprintf("Requested page size %d can not be greater than max size %d", exceedsMax, cmd.Get().MaxRPCPageSize)
	req := &ethpb.ListAttestationsRequest{PageToken: strconv.Itoa(0), PageSize: exceedsMax}
	_, err := bs.ListAttestations(ctx, req)
	assert.ErrorContains(t, wanted, err)
}

func TestServer_ListAttestations_Pagination_DefaultPageSize(t *testing.T) {
	db := dbTest.SetupDB(t)
	ctx := context.Background()

	count := types.Slot(params.BeaconConfig().DefaultPageSize)
	atts := make([]*ethpb.Attestation, 0, count)
	for i := types.Slot(0); i < count; i++ {
		blockExample := util.NewBeaconBlock()
		blockExample.Block.Body.Attestations = []*ethpb.Attestation{
			{
				Data: &ethpb.AttestationData{
					BeaconBlockRoot: bytesutil.PadTo([]byte("root"), 32),
					Target:          &ethpb.Checkpoint{Root: bytesutil.PadTo([]byte("root"), 32)},
					Source:          &ethpb.Checkpoint{Root: bytesutil.PadTo([]byte("root"), 32)},
					Slot:            i,
				},
				Signature:       bytesutil.PadTo([]byte("root"), fieldparams.BLSSignatureLength),
				AggregationBits: bitfield.Bitlist{0b11},
			},
		}
		require.NoError(t, db.SaveBlock(ctx, wrapper.WrappedPhase0SignedBeaconBlock(blockExample)))
		atts = append(atts, blockExample.Block.Body.Attestations...)
	}

	bs := &Server{
		BeaconDB: db,
	}

	req := &ethpb.ListAttestationsRequest{
		QueryFilter: &ethpb.ListAttestationsRequest_GenesisEpoch{
			GenesisEpoch: true,
		},
	}
	res, err := bs.ListAttestations(ctx, req)
	require.NoError(t, err)

	i := 0
	j := params.BeaconConfig().DefaultPageSize
	assert.DeepEqual(t, atts[i:j], res.Attestations, "Incorrect attestations response")
}

func TestServer_mapAttestationToTargetRoot(t *testing.T) {
	count := types.Slot(100)
	atts := make([]*ethpb.Attestation, count)
	targetRoot1 := bytesutil.ToBytes32([]byte("root1"))
	targetRoot2 := bytesutil.ToBytes32([]byte("root2"))

	for i := types.Slot(0); i < count; i++ {
		var targetRoot [32]byte
		if i%2 == 0 {
			targetRoot = targetRoot1
		} else {
			targetRoot = targetRoot2
		}
		atts[i] = &ethpb.Attestation{
			Data: &ethpb.AttestationData{
				Target: &ethpb.Checkpoint{
					Root: targetRoot[:],
				},
			},
			AggregationBits: bitfield.Bitlist{0b11},
		}

	}
	mappedAtts := mapAttestationsByTargetRoot(atts)
	wantedMapLen := 2
	wantedMapNumberOfElements := 50
	assert.Equal(t, wantedMapLen, len(mappedAtts), "Unexpected mapped attestations length")
	assert.Equal(t, wantedMapNumberOfElements, len(mappedAtts[targetRoot1]), "Unexpected number of attestations per block root")
	assert.Equal(t, wantedMapNumberOfElements, len(mappedAtts[targetRoot2]), "Unexpected number of attestations per block root")
}

func TestServer_ListIndexedAttestations_GenesisEpoch(t *testing.T) {
	params.SetupTestConfigCleanup(t)
	params.OverrideBeaconConfig(params.MainnetConfig())
	db := dbTest.SetupDB(t)
	helpers.ClearCache()
	ctx := context.Background()
	targetRoot1 := bytesutil.ToBytes32([]byte("root"))
	targetRoot2 := bytesutil.ToBytes32([]byte("root2"))

	count := params.BeaconConfig().SlotsPerEpoch
	atts := make([]*ethpb.Attestation, 0, count)
	atts2 := make([]*ethpb.Attestation, 0, count)

	for i := types.Slot(0); i < count; i++ {
		var targetRoot [32]byte
		if i%2 == 0 {
			targetRoot = targetRoot1
		} else {
			targetRoot = targetRoot2
		}
		blockExample := util.NewBeaconBlock()
		blockExample.Block.Body.Attestations = []*ethpb.Attestation{
			{
				Signature: make([]byte, fieldparams.BLSSignatureLength),
				Data: &ethpb.AttestationData{
					BeaconBlockRoot: make([]byte, fieldparams.RootLength),
					Target: &ethpb.Checkpoint{
						Root: targetRoot[:],
					},
					Source: &ethpb.Checkpoint{
						Root: make([]byte, fieldparams.RootLength),
					},
					Slot:           i,
					CommitteeIndex: 0,
				},
				AggregationBits: bitfield.NewBitlist(128 / uint64(params.BeaconConfig().SlotsPerEpoch)),
			},
		}
		require.NoError(t, db.SaveBlock(ctx, wrapper.WrappedPhase0SignedBeaconBlock(blockExample)))
		if i%2 == 0 {
			atts = append(atts, blockExample.Block.Body.Attestations...)
		} else {
			atts2 = append(atts2, blockExample.Block.Body.Attestations...)
		}

	}

	// We setup 128 validators.
	numValidators := uint64(128)
	state, _ := util.DeterministicGenesisState(t, numValidators)

	// Next up we convert the test attestations to indexed form:
	indexedAtts := make([]*ethpb.IndexedAttestation, len(atts)+len(atts2))
	for i := 0; i < len(atts); i++ {
		att := atts[i]
		committee, err := helpers.BeaconCommitteeFromState(context.Background(), state, att.Data.Slot, att.Data.CommitteeIndex)
		require.NoError(t, err)
		idxAtt, err := attestation.ConvertToIndexed(ctx, atts[i], committee)
		require.NoError(t, err, "Could not convert attestation to indexed")
		indexedAtts[i] = idxAtt
	}
	for i := 0; i < len(atts2); i++ {
		att := atts2[i]
		committee, err := helpers.BeaconCommitteeFromState(context.Background(), state, att.Data.Slot, att.Data.CommitteeIndex)
		require.NoError(t, err)
		idxAtt, err := attestation.ConvertToIndexed(ctx, atts2[i], committee)
		require.NoError(t, err, "Could not convert attestation to indexed")
		indexedAtts[i+len(atts)] = idxAtt
	}

	bs := &Server{
		BeaconDB:           db,
		GenesisTimeFetcher: &chainMock.ChainService{State: state},
		HeadFetcher:        &chainMock.ChainService{State: state},
		StateGen:           stategen.New(db),
	}
	err := db.SaveStateSummary(ctx, &ethpb.StateSummary{
		Root: targetRoot1[:],
		Slot: 1,
	})
	require.NoError(t, err)

	err = db.SaveStateSummary(ctx, &ethpb.StateSummary{
		Root: targetRoot2[:],
		Slot: 2,
	})
	require.NoError(t, err)

	require.NoError(t, db.SaveState(ctx, state, bytesutil.ToBytes32(targetRoot1[:])))
	require.NoError(t, state.SetSlot(state.Slot()+1))
	require.NoError(t, db.SaveState(ctx, state, bytesutil.ToBytes32(targetRoot2[:])))
	res, err := bs.ListIndexedAttestations(ctx, &ethpb.ListIndexedAttestationsRequest{
		QueryFilter: &ethpb.ListIndexedAttestationsRequest_GenesisEpoch{
			GenesisEpoch: true,
		},
	})
	require.NoError(t, err)
	assert.Equal(t, len(indexedAtts), len(res.IndexedAttestations), "Incorrect indexted attestations length")
	sort.Slice(indexedAtts, func(i, j int) bool {
		return indexedAtts[i].Data.Slot < indexedAtts[j].Data.Slot
	})
	sort.Slice(res.IndexedAttestations, func(i, j int) bool {
		return res.IndexedAttestations[i].Data.Slot < res.IndexedAttestations[j].Data.Slot
	})

	assert.DeepEqual(t, indexedAtts, res.IndexedAttestations, "Incorrect list indexed attestations response")
}

func TestServer_ListIndexedAttestations_OldEpoch(t *testing.T) {
	params.SetupTestConfigCleanup(t)
	params.OverrideBeaconConfig(params.MainnetConfig())
	db := dbTest.SetupDB(t)
	helpers.ClearCache()
	ctx := context.Background()

	blockRoot := bytesutil.ToBytes32([]byte("root"))
	count := params.BeaconConfig().SlotsPerEpoch
	atts := make([]*ethpb.Attestation, 0, count)
	epoch := types.Epoch(50)
	startSlot, err := slots.EpochStart(epoch)
	require.NoError(t, err)

	for i := startSlot; i < count; i++ {
		blockExample := &ethpb.SignedBeaconBlock{
			Block: &ethpb.BeaconBlock{
				Body: &ethpb.BeaconBlockBody{
					Attestations: []*ethpb.Attestation{
						{
							Data: &ethpb.AttestationData{
								BeaconBlockRoot: blockRoot[:],
								Slot:            i,
								CommitteeIndex:  0,
								Target: &ethpb.Checkpoint{
									Epoch: epoch,
									Root:  make([]byte, fieldparams.RootLength),
								},
							},
							AggregationBits: bitfield.Bitlist{0b11},
						},
					},
				},
			},
		}
		require.NoError(t, db.SaveBlock(ctx, wrapper.WrappedPhase0SignedBeaconBlock(blockExample)))
		atts = append(atts, blockExample.Block.Body.Attestations...)
	}

	// We setup 128 validators.
	numValidators := uint64(128)
	state, _ := util.DeterministicGenesisState(t, numValidators)

<<<<<<< HEAD
	var mixes [fieldparams.RandaoMixesLength][32]byte
	require.NoError(t, state.SetRandaoMixes(&mixes))
=======
	randaoMixes := make([][]byte, params.BeaconConfig().EpochsPerHistoricalVector)
	for i := 0; i < len(randaoMixes); i++ {
		randaoMixes[i] = make([]byte, fieldparams.RootLength)
	}
	require.NoError(t, state.SetRandaoMixes(randaoMixes))
>>>>>>> ceabee01
	require.NoError(t, state.SetSlot(startSlot))

	// Next up we convert the test attestations to indexed form:
	indexedAtts := make([]*ethpb.IndexedAttestation, len(atts))
	for i := 0; i < len(atts); i++ {
		att := atts[i]
		committee, err := helpers.BeaconCommitteeFromState(context.Background(), state, att.Data.Slot, att.Data.CommitteeIndex)
		require.NoError(t, err)
		idxAtt, err := attestation.ConvertToIndexed(ctx, atts[i], committee)
		require.NoError(t, err, "Could not convert attestation to indexed")
		indexedAtts[i] = idxAtt
	}

	bs := &Server{
		BeaconDB: db,
		GenesisTimeFetcher: &chainMock.ChainService{
			Genesis: time.Now(),
		},
		StateGen: stategen.New(db),
	}
	err = db.SaveStateSummary(ctx, &ethpb.StateSummary{
		Root: blockRoot[:],
		Slot: params.BeaconConfig().SlotsPerEpoch.Mul(uint64(epoch)),
	})
	require.NoError(t, err)
	require.NoError(t, db.SaveState(ctx, state, bytesutil.ToBytes32([]byte("root"))))
	res, err := bs.ListIndexedAttestations(ctx, &ethpb.ListIndexedAttestationsRequest{
		QueryFilter: &ethpb.ListIndexedAttestationsRequest_Epoch{
			Epoch: epoch,
		},
	})
	require.NoError(t, err)
	require.DeepEqual(t, indexedAtts, res.IndexedAttestations, "Incorrect list indexed attestations response")
}

func TestServer_AttestationPool_Pagination_ExceedsMaxPageSize(t *testing.T) {
	ctx := context.Background()
	bs := &Server{}
	exceedsMax := int32(cmd.Get().MaxRPCPageSize + 1)

	wanted := fmt.Sprintf("Requested page size %d can not be greater than max size %d", exceedsMax, cmd.Get().MaxRPCPageSize)
	req := &ethpb.AttestationPoolRequest{PageToken: strconv.Itoa(0), PageSize: exceedsMax}
	_, err := bs.AttestationPool(ctx, req)
	assert.ErrorContains(t, wanted, err)
}

func TestServer_AttestationPool_Pagination_OutOfRange(t *testing.T) {
	ctx := context.Background()
	bs := &Server{
		AttestationsPool: attestations.NewPool(),
	}

	atts := []*ethpb.Attestation{
		{
			Data: &ethpb.AttestationData{
				Slot:            1,
				BeaconBlockRoot: bytesutil.PadTo([]byte{1}, 32),
				Source:          &ethpb.Checkpoint{Root: bytesutil.PadTo([]byte{1}, 32)},
				Target:          &ethpb.Checkpoint{Root: bytesutil.PadTo([]byte{1}, 32)},
			},
			AggregationBits: bitfield.Bitlist{0b1101},
			Signature:       bytesutil.PadTo([]byte{1}, fieldparams.BLSSignatureLength),
		},
		{
			Data: &ethpb.AttestationData{
				Slot:            2,
				BeaconBlockRoot: bytesutil.PadTo([]byte{2}, 32),
				Source:          &ethpb.Checkpoint{Root: bytesutil.PadTo([]byte{2}, 32)},
				Target:          &ethpb.Checkpoint{Root: bytesutil.PadTo([]byte{2}, 32)},
			},
			AggregationBits: bitfield.Bitlist{0b1101},
			Signature:       bytesutil.PadTo([]byte{2}, fieldparams.BLSSignatureLength),
		},
		{
			Data: &ethpb.AttestationData{
				Slot:            3,
				BeaconBlockRoot: bytesutil.PadTo([]byte{3}, 32),
				Source:          &ethpb.Checkpoint{Root: bytesutil.PadTo([]byte{3}, 32)},
				Target:          &ethpb.Checkpoint{Root: bytesutil.PadTo([]byte{3}, 32)},
			},
			AggregationBits: bitfield.Bitlist{0b1101},
			Signature:       bytesutil.PadTo([]byte{3}, fieldparams.BLSSignatureLength),
		},
	}
	require.NoError(t, bs.AttestationsPool.SaveAggregatedAttestations(atts))

	req := &ethpb.AttestationPoolRequest{
		PageToken: strconv.Itoa(1),
		PageSize:  100,
	}
	wanted := fmt.Sprintf("page start %d >= list %d", req.PageSize, len(atts))
	_, err := bs.AttestationPool(ctx, req)
	assert.ErrorContains(t, wanted, err)
}

func TestServer_AttestationPool_Pagination_DefaultPageSize(t *testing.T) {
	ctx := context.Background()
	bs := &Server{
		AttestationsPool: attestations.NewPool(),
	}

	atts := make([]*ethpb.Attestation, params.BeaconConfig().DefaultPageSize+1)
	for i := 0; i < len(atts); i++ {
		att := util.NewAttestation()
		att.Data.Slot = types.Slot(i)
		atts[i] = att
	}
	require.NoError(t, bs.AttestationsPool.SaveAggregatedAttestations(atts))

	req := &ethpb.AttestationPoolRequest{}
	res, err := bs.AttestationPool(ctx, req)
	require.NoError(t, err)
	assert.Equal(t, params.BeaconConfig().DefaultPageSize, len(res.Attestations), "Unexpected number of attestations")
	assert.Equal(t, params.BeaconConfig().DefaultPageSize+1, int(res.TotalSize), "Unexpected total size")
}

func TestServer_AttestationPool_Pagination_CustomPageSize(t *testing.T) {
	ctx := context.Background()
	bs := &Server{
		AttestationsPool: attestations.NewPool(),
	}

	numAtts := 100
	atts := make([]*ethpb.Attestation, numAtts)
	for i := 0; i < len(atts); i++ {
		att := util.NewAttestation()
		att.Data.Slot = types.Slot(i)
		atts[i] = att
	}
	require.NoError(t, bs.AttestationsPool.SaveAggregatedAttestations(atts))
	tests := []struct {
		req *ethpb.AttestationPoolRequest
		res *ethpb.AttestationPoolResponse
	}{
		{
			req: &ethpb.AttestationPoolRequest{
				PageToken: strconv.Itoa(1),
				PageSize:  3,
			},
			res: &ethpb.AttestationPoolResponse{
				NextPageToken: "2",
				TotalSize:     int32(numAtts),
			},
		},
		{
			req: &ethpb.AttestationPoolRequest{
				PageToken: strconv.Itoa(3),
				PageSize:  30,
			},
			res: &ethpb.AttestationPoolResponse{
				NextPageToken: "",
				TotalSize:     int32(numAtts),
			},
		},
		{
			req: &ethpb.AttestationPoolRequest{
				PageToken: strconv.Itoa(0),
				PageSize:  int32(numAtts),
			},
			res: &ethpb.AttestationPoolResponse{
				NextPageToken: "",
				TotalSize:     int32(numAtts),
			},
		},
	}
	for _, tt := range tests {
		res, err := bs.AttestationPool(ctx, tt.req)
		require.NoError(t, err)
		assert.Equal(t, tt.res.TotalSize, res.TotalSize, "Unexpected total size")
		assert.Equal(t, tt.res.NextPageToken, res.NextPageToken, "Unexpected next page token")
	}
}

func TestServer_StreamIndexedAttestations_ContextCanceled(t *testing.T) {
	ctx := context.Background()
	ctx, cancel := context.WithCancel(ctx)
	chainService := &chainMock.ChainService{}
	server := &Server{
		Ctx:                 ctx,
		AttestationNotifier: chainService.OperationNotifier(),
		GenesisTimeFetcher: &chainMock.ChainService{
			Genesis: time.Now(),
		},
	}

	exitRoutine := make(chan bool)
	ctrl := gomock.NewController(t)
	defer ctrl.Finish()
	mockStream := mock.NewMockBeaconChain_StreamIndexedAttestationsServer(ctrl)
	mockStream.EXPECT().Context().Return(ctx).AnyTimes()
	go func(tt *testing.T) {
		err := server.StreamIndexedAttestations(&emptypb.Empty{}, mockStream)
		assert.ErrorContains(t, "Context canceled", err)
		<-exitRoutine
	}(t)
	cancel()
	exitRoutine <- true
}

func TestServer_StreamIndexedAttestations_OK(t *testing.T) {
	params.SetupTestConfigCleanup(t)
	params.OverrideBeaconConfig(params.MainnetConfig())
	db := dbTest.SetupDB(t)
	exitRoutine := make(chan bool)
	ctrl := gomock.NewController(t)
	defer ctrl.Finish()
	ctx := context.Background()

	numValidators := 64
	headState, privKeys := util.DeterministicGenesisState(t, uint64(numValidators))
	b := util.NewBeaconBlock()
	require.NoError(t, db.SaveBlock(ctx, wrapper.WrappedPhase0SignedBeaconBlock(b)))
	gRoot, err := b.Block.HashTreeRoot()
	require.NoError(t, err)
	require.NoError(t, db.SaveGenesisBlockRoot(ctx, gRoot))
	require.NoError(t, db.SaveState(ctx, headState, gRoot))

	activeIndices, err := helpers.ActiveValidatorIndices(ctx, headState, 0)
	require.NoError(t, err)
	epoch := types.Epoch(0)
	attesterSeed, err := helpers.Seed(headState, epoch, params.BeaconConfig().DomainBeaconAttester)
	require.NoError(t, err)
	committees, err := computeCommittees(context.Background(), params.BeaconConfig().SlotsPerEpoch.Mul(uint64(epoch)), activeIndices, attesterSeed)
	require.NoError(t, err)

	count := params.BeaconConfig().SlotsPerEpoch
	// We generate attestations for each validator per slot per epoch.
	atts := make(map[[32]byte][]*ethpb.Attestation)
	for i := types.Slot(0); i < count; i++ {
		comms := committees[i].Committees
		for j := 0; j < numValidators; j++ {
			var indexInCommittee uint64
			var committeeIndex types.CommitteeIndex
			var committeeLength int
			var found bool
			for comIndex, item := range comms {
				for n, idx := range item.ValidatorIndices {
					if types.ValidatorIndex(j) == idx {
						indexInCommittee = uint64(n)
						committeeIndex = types.CommitteeIndex(comIndex)
						committeeLength = len(item.ValidatorIndices)
						found = true
						break
					}
				}
			}
			if !found {
				continue
			}
			attExample := &ethpb.Attestation{
				Data: &ethpb.AttestationData{
					BeaconBlockRoot: bytesutil.PadTo([]byte("root"), 32),
					Slot:            i,
					Source: &ethpb.Checkpoint{
						Epoch: 0,
						Root:  gRoot[:],
					},
					Target: &ethpb.Checkpoint{
						Epoch: 0,
						Root:  gRoot[:],
					},
				},
			}
			gvr := headState.GenesisValidatorRoot()
			domain, err := signing.Domain(headState.Fork(), 0, params.BeaconConfig().DomainBeaconAttester, gvr[:])
			require.NoError(t, err)
			encoded, err := signing.ComputeSigningRoot(attExample.Data, domain)
			require.NoError(t, err)
			sig := privKeys[j].Sign(encoded[:])
			attExample.Signature = sig.Marshal()
			attExample.Data.CommitteeIndex = committeeIndex
			aggregationBitfield := bitfield.NewBitlist(uint64(committeeLength))
			aggregationBitfield.SetBitAt(indexInCommittee, true)
			attExample.AggregationBits = aggregationBitfield
			atts[encoded] = append(atts[encoded], attExample)
		}
	}

	chainService := &chainMock.ChainService{}
	server := &Server{
		BeaconDB: db,
		Ctx:      context.Background(),
		HeadFetcher: &chainMock.ChainService{
			State: headState,
		},
		GenesisTimeFetcher: &chainMock.ChainService{
			Genesis: time.Now(),
		},
		AttestationNotifier:         chainService.OperationNotifier(),
		CollectedAttestationsBuffer: make(chan []*ethpb.Attestation, 1),
		StateGen:                    stategen.New(db),
	}

	for dataRoot, sameDataAtts := range atts {
		aggAtts, err := attaggregation.Aggregate(sameDataAtts)
		require.NoError(t, err)
		atts[dataRoot] = aggAtts
	}

	// Next up we convert the test attestations to indexed form.
	attsByTarget := make(map[[32]byte][]*ethpb.Attestation)
	for _, dataRootAtts := range atts {
		targetRoot := bytesutil.ToBytes32(dataRootAtts[0].Data.Target.Root)
		attsByTarget[targetRoot] = append(attsByTarget[targetRoot], dataRootAtts...)
	}

	allAtts := make([]*ethpb.Attestation, 0)
	indexedAtts := make(map[[32]byte][]*ethpb.IndexedAttestation)
	for dataRoot, aggAtts := range attsByTarget {
		allAtts = append(allAtts, aggAtts...)
		for _, att := range aggAtts {
			committee := committees[att.Data.Slot].Committees[att.Data.CommitteeIndex]
			idxAtt, err := attestation.ConvertToIndexed(ctx, att, committee.ValidatorIndices)
			require.NoError(t, err)
			indexedAtts[dataRoot] = append(indexedAtts[dataRoot], idxAtt)
		}
	}

	attsSent := 0
	mockStream := mock.NewMockBeaconChain_StreamIndexedAttestationsServer(ctrl)
	for _, atts := range indexedAtts {
		for _, att := range atts {
			if attsSent == len(allAtts)-1 {
				mockStream.EXPECT().Send(att).Do(func(arg0 interface{}) {
					exitRoutine <- true
				})
				t.Log("cancelled")
			} else {
				mockStream.EXPECT().Send(att)
				attsSent++
			}
		}
	}
	mockStream.EXPECT().Context().Return(ctx).AnyTimes()

	go func(tt *testing.T) {
		assert.NoError(tt, server.StreamIndexedAttestations(&emptypb.Empty{}, mockStream), "Could not call RPC method")
	}(t)

	server.CollectedAttestationsBuffer <- allAtts
	<-exitRoutine
}

func TestServer_StreamAttestations_ContextCanceled(t *testing.T) {
	ctx := context.Background()

	ctx, cancel := context.WithCancel(ctx)
	chainService := &chainMock.ChainService{}
	server := &Server{
		Ctx:                 ctx,
		AttestationNotifier: chainService.OperationNotifier(),
	}

	exitRoutine := make(chan bool)
	ctrl := gomock.NewController(t)
	defer ctrl.Finish()
	mockStream := mock.NewMockBeaconChain_StreamAttestationsServer(ctrl)
	mockStream.EXPECT().Context().Return(ctx)
	go func(tt *testing.T) {
		err := server.StreamAttestations(
			&emptypb.Empty{},
			mockStream,
		)
		assert.ErrorContains(tt, "Context canceled", err)
		<-exitRoutine
	}(t)
	cancel()
	exitRoutine <- true
}

func TestServer_StreamAttestations_OnSlotTick(t *testing.T) {
	exitRoutine := make(chan bool)
	ctrl := gomock.NewController(t)
	defer ctrl.Finish()
	ctx := context.Background()
	chainService := &chainMock.ChainService{}
	server := &Server{
		Ctx:                 ctx,
		AttestationNotifier: chainService.OperationNotifier(),
	}

	atts := []*ethpb.Attestation{
		util.HydrateAttestation(&ethpb.Attestation{Data: &ethpb.AttestationData{Slot: 1}, AggregationBits: bitfield.Bitlist{0b1101}}),
		util.HydrateAttestation(&ethpb.Attestation{Data: &ethpb.AttestationData{Slot: 2}, AggregationBits: bitfield.Bitlist{0b1101}}),
		util.HydrateAttestation(&ethpb.Attestation{Data: &ethpb.AttestationData{Slot: 3}, AggregationBits: bitfield.Bitlist{0b1101}}),
	}

	mockStream := mock.NewMockBeaconChain_StreamAttestationsServer(ctrl)
	mockStream.EXPECT().Send(atts[0])
	mockStream.EXPECT().Send(atts[1])
	mockStream.EXPECT().Send(atts[2]).Do(func(arg0 interface{}) {
		exitRoutine <- true
	})
	mockStream.EXPECT().Context().Return(ctx).AnyTimes()

	go func(tt *testing.T) {
		assert.NoError(tt, server.StreamAttestations(&emptypb.Empty{}, mockStream), "Could not call RPC method")
	}(t)
	for i := 0; i < len(atts); i++ {
		// Send in a loop to ensure it is delivered (busy wait for the service to subscribe to the state feed).
		for sent := 0; sent == 0; {
			sent = server.AttestationNotifier.OperationFeed().Send(&feed.Event{
				Type: operation.UnaggregatedAttReceived,
				Data: &operation.UnAggregatedAttReceivedData{Attestation: atts[i]},
			})
		}
	}
	<-exitRoutine
}<|MERGE_RESOLUTION|>--- conflicted
+++ resolved
@@ -642,16 +642,8 @@
 	numValidators := uint64(128)
 	state, _ := util.DeterministicGenesisState(t, numValidators)
 
-<<<<<<< HEAD
-	var mixes [fieldparams.RandaoMixesLength][32]byte
+	var mixes [fieldparams.RandaoMixesLength][fieldparams.RootLength]byte
 	require.NoError(t, state.SetRandaoMixes(&mixes))
-=======
-	randaoMixes := make([][]byte, params.BeaconConfig().EpochsPerHistoricalVector)
-	for i := 0; i < len(randaoMixes); i++ {
-		randaoMixes[i] = make([]byte, fieldparams.RootLength)
-	}
-	require.NoError(t, state.SetRandaoMixes(randaoMixes))
->>>>>>> ceabee01
 	require.NoError(t, state.SetSlot(startSlot))
 
 	// Next up we convert the test attestations to indexed form:
