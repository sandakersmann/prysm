--- conflicted
+++ resolved
@@ -4,7 +4,6 @@
     name = "go_default_library",
     srcs = [
         "chunks.go",
-<<<<<<< HEAD
         "detect_attestations.go",
         "detect_blocks.go",
         "doc.go",
@@ -12,55 +11,26 @@
         "log.go",
         "metrics.go",
         "mock_slashing_checker.go",
-=======
-        "doc.go",
-        "helpers.go",
-        "metrics.go",
->>>>>>> 57f965df
         "params.go",
         "process_slashings.go",
         "queue.go",
         "receive.go",
-<<<<<<< HEAD
         "rpc.go",
-=======
->>>>>>> 57f965df
         "service.go",
     ],
     importpath = "github.com/prysmaticlabs/prysm/beacon-chain/slasher",
     visibility = ["//beacon-chain:__subpackages__"],
     deps = [
-<<<<<<< HEAD
-        "//beacon-chain/blockchain:go_default_library",
-        "//beacon-chain/core:go_default_library",
-        "//beacon-chain/core/blocks:go_default_library",
-        "//beacon-chain/core/feed:go_default_library",
-=======
-        "//async/event:go_default_library",
-        "//beacon-chain/blockchain:go_default_library",
-        "//beacon-chain/core:go_default_library",
-        "//beacon-chain/core/blocks:go_default_library",
->>>>>>> 57f965df
         "//beacon-chain/core/feed/state:go_default_library",
         "//beacon-chain/db:go_default_library",
         "//beacon-chain/operations/slashings:go_default_library",
         "//beacon-chain/slasher/types:go_default_library",
         "//beacon-chain/state:go_default_library",
         "//beacon-chain/state/stategen:go_default_library",
-<<<<<<< HEAD
-        "//beacon-chain/sync:go_default_library",
-        "//proto/prysm/v1alpha1:go_default_library",
-        "//shared/bytesutil:go_default_library",
-        "//shared/event:go_default_library",
-        "//shared/params:go_default_library",
-        "//shared/sliceutil:go_default_library",
-        "//shared/slotutil:go_default_library",
-=======
         "//config/params:go_default_library",
         "//container/slice:go_default_library",
         "//encoding/bytesutil:go_default_library",
         "//proto/prysm/v1alpha1:go_default_library",
->>>>>>> 57f965df
         "@com_github_ferranbt_fastssz//:go_default_library",
         "@com_github_pkg_errors//:go_default_library",
         "@com_github_prometheus_client_golang//prometheus:go_default_library",
@@ -77,17 +47,11 @@
     name = "go_default_test",
     srcs = [
         "chunks_test.go",
-<<<<<<< HEAD
-        "detect_attestations_test.go",
-        "detect_blocks_test.go",
-=======
->>>>>>> 57f965df
         "helpers_test.go",
         "params_test.go",
         "process_slashings_test.go",
         "queue_test.go",
         "receive_test.go",
-<<<<<<< HEAD
         "rpc_test.go",
         "service_test.go",
     ],
@@ -97,19 +61,10 @@
         "//beacon-chain/core/feed:go_default_library",
         "//beacon-chain/core/feed/state:go_default_library",
         "//beacon-chain/core/helpers:go_default_library",
-=======
-    ],
-    embed = [":go_default_library"],
-    deps = [
-        "//async/event:go_default_library",
-        "//beacon-chain/blockchain/testing:go_default_library",
-        "//beacon-chain/core/signing:go_default_library",
->>>>>>> 57f965df
         "//beacon-chain/db/testing:go_default_library",
         "//beacon-chain/operations/slashings:go_default_library",
         "//beacon-chain/slasher/types:go_default_library",
         "//beacon-chain/state/stategen:go_default_library",
-<<<<<<< HEAD
         "//beacon-chain/sync/initial-sync/testing:go_default_library",
         "//proto/prysm/v1alpha1:go_default_library",
         "//shared/bls:go_default_library",
@@ -123,17 +78,6 @@
         "@com_github_ferranbt_fastssz//:go_default_library",
         "@com_github_prysmaticlabs_eth2_types//:go_default_library",
         "@com_github_sirupsen_logrus//:go_default_library",
-=======
-        "//config/params:go_default_library",
-        "//crypto/bls:go_default_library",
-        "//encoding/bytesutil:go_default_library",
-        "//proto/prysm/v1alpha1:go_default_library",
-        "//testing/assert:go_default_library",
-        "//testing/require:go_default_library",
-        "//testing/util:go_default_library",
-        "@com_github_ferranbt_fastssz//:go_default_library",
-        "@com_github_prysmaticlabs_eth2_types//:go_default_library",
->>>>>>> 57f965df
         "@com_github_sirupsen_logrus//hooks/test:go_default_library",
     ],
 )