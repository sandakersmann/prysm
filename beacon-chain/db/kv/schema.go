--- conflicted
+++ resolved
@@ -51,12 +51,8 @@
 	// Objects that are only compatible with specific forks should be prefixed with such keys.
 	altairKey    = []byte("altair")
 	bellatrixKey = []byte("merge")
-<<<<<<< HEAD
-	miniDankKey  = []byte("mini-dank")
-=======
 	eip4844Key   = []byte("eip4844-dank")
 
->>>>>>> 3f2b50fb
 	// block root included in the beacon state used by weak subjectivity initial sync
 	originCheckpointBlockRootKey = []byte("origin-checkpoint-block-root")
 	// block root tracking the progress of backfill, or pointing at genesis if backfill has not been initiated
