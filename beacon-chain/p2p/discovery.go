package p2p

import (
	"bytes"
	"crypto/ecdsa"
	"net"
	"time"

	"github.com/ethereum/go-ethereum/p2p/discover"
	"github.com/ethereum/go-ethereum/p2p/enode"
	"github.com/ethereum/go-ethereum/p2p/enr"
	iaddr "github.com/ipfs/go-ipfs-addr"
	"github.com/libp2p/go-libp2p-core/network"
	"github.com/libp2p/go-libp2p-core/peer"
	ma "github.com/multiformats/go-multiaddr"
	"github.com/pkg/errors"
	"github.com/prysmaticlabs/go-bitfield"
	"github.com/prysmaticlabs/prysm/beacon-chain/cache"
)

// Listener defines the discovery V5 network interface that is used
// to communicate with other peers.
type Listener interface {
	Self() *enode.Node
	Close()
	Lookup(enode.ID) []*enode.Node
	Resolve(*enode.Node) *enode.Node
	RandomNodes() enode.Iterator
	Ping(*enode.Node) error
	RequestENR(*enode.Node) (*enode.Node, error)
	LocalNode() *enode.LocalNode
}

// RefreshENR uses an epoch to refresh the enr entry for our node
// with the tracked committee ids for the epoch, allowing our node
// to be dynamically discoverable by others given our tracked committee ids.
func (s *Service) RefreshENR() {
	// return early if discv5 isnt running
	if s.dv5Listener == nil {
		return
	}
	bitV := bitfield.NewBitvector64()
	committees := cache.SubnetIDs.GetAllSubnets()
	for _, idx := range committees {
		bitV.SetBitAt(idx, true)
	}
	currentBitV, err := retrieveBitvector(s.dv5Listener.Self().Record())
	if err != nil {
		log.Errorf("Could not retrieve bitfield: %v", err)
		return
	}
	if bytes.Equal(bitV, currentBitV) {
		// return early if bitfield hasn't changed
		return
	}
	s.updateSubnetRecordWithMetadata(bitV)
	// ping all peers to inform them of new metadata
	s.pingPeers()
}

// listen for new nodes watches for new nodes in the network and adds them to the peerstore.
func (s *Service) listenForNewNodes() {
	iterator := s.dv5Listener.RandomNodes()
	iterator = enode.Filter(iterator, s.filterPeer)
	defer iterator.Close()
	for {
		// Exit if service's context is canceled
		if s.ctx.Err() != nil {
			break
		}
<<<<<<< HEAD
		if s.isPeerAtLimit(false) {
=======
		if s.isPeerAtLimit(false /* inbound */) {
>>>>>>> dfdf77cb
			// Pause the main loop for a period to stop looking
			// for new peers.
			log.Trace("Not looking for peers, at peer limit")
			time.Sleep(pollingPeriod)
			continue
		}
		exists := iterator.Next()
		if !exists {
			break
		}
		node := iterator.Node()
		peerInfo, _, err := convertToAddrInfo(node)
		if err != nil {
			log.WithError(err).Error("Could not convert to peer info")
			continue
		}
		go func(info *peer.AddrInfo) {
			if err := s.connectWithPeer(s.ctx, *info); err != nil {
				log.WithError(err).Tracef("Could not connect with peer %s", info.String())
			}
		}(peerInfo)
	}
}

func (s *Service) createListener(
	ipAddr net.IP,
	privKey *ecdsa.PrivateKey,
) (*discover.UDPv5, error) {
	// Listen to all network interfaces
	// for both ip protocols.
	var networkVersion string
	// BindIP is used to specify the ip
	// on which we will bind our listener on
	// by default we will listen to all interfaces.
	var bindIP net.IP
	if ipAddr.To4() != nil {
		networkVersion = "udp4"
		bindIP = net.IPv4zero
	} else {
		networkVersion = "udp6"
		bindIP = net.IPv6zero
	}

	// If local ip is specified then use that instead.
	if s.cfg.LocalIP != "" {
		ipAddr = net.ParseIP(s.cfg.LocalIP)
		if ipAddr == nil {
			return nil, errors.New("invalid local ip provided")
		}
		bindIP = ipAddr
	}
	udpAddr := &net.UDPAddr{
		IP:   bindIP,
		Port: int(s.cfg.UDPPort),
	}
	conn, err := net.ListenUDP(networkVersion, udpAddr)
	if err != nil {
		return nil, errors.Wrap(err, "could not listen to UDP")
	}

	localNode, err := s.createLocalNode(
		privKey,
		ipAddr,
		int(s.cfg.UDPPort),
		int(s.cfg.TCPPort),
	)
	if err != nil {
		return nil, errors.Wrap(err, "could not create local node")
	}
	if s.cfg.HostAddress != "" {
		hostIP := net.ParseIP(s.cfg.HostAddress)
		if hostIP.To4() == nil && hostIP.To16() == nil {
			log.Errorf("Invalid host address given: %s", hostIP.String())
		} else {
			localNode.SetFallbackIP(hostIP)
			localNode.SetStaticIP(hostIP)
		}
	}
	if s.cfg.HostDNS != "" {
		host := s.cfg.HostDNS
		ips, err := net.LookupIP(host)
		if err != nil {
			return nil, errors.Wrap(err, "could not resolve host address")
		}
		if len(ips) > 0 {
			// Use first IP returned from the
			// resolver.
			firstIP := ips[0]
			localNode.SetFallbackIP(firstIP)
		}
	}
	dv5Cfg := discover.Config{
		PrivateKey: privKey,
	}
	dv5Cfg.Bootnodes = []*enode.Node{}
	for _, addr := range s.cfg.Discv5BootStrapAddr {
		bootNode, err := enode.Parse(enode.ValidSchemes, addr)
		if err != nil {
			return nil, errors.Wrap(err, "could not bootstrap addr")
		}
		dv5Cfg.Bootnodes = append(dv5Cfg.Bootnodes, bootNode)
	}

	network, err := discover.ListenV5(conn, localNode, dv5Cfg)
	if err != nil {
		return nil, errors.Wrap(err, "could not listen to discV5")
	}
	return network, nil
}

func (s *Service) createLocalNode(
	privKey *ecdsa.PrivateKey,
	ipAddr net.IP,
	udpPort, tcpPort int,
) (*enode.LocalNode, error) {
	db, err := enode.OpenDB("")
	if err != nil {
		return nil, errors.Wrap(err, "could not open node's peer database")
	}
	localNode := enode.NewLocalNode(db, privKey)

	ipEntry := enr.IP(ipAddr)
	udpEntry := enr.UDP(udpPort)
	tcpEntry := enr.TCP(tcpPort)
	localNode.Set(ipEntry)
	localNode.Set(udpEntry)
	localNode.Set(tcpEntry)
	localNode.SetFallbackIP(ipAddr)
	localNode.SetFallbackUDP(udpPort)

	localNode, err = addForkEntry(localNode, s.genesisTime, s.genesisValidatorsRoot)
	if err != nil {
		return nil, errors.Wrap(err, "could not add eth2 fork version entry to enr")
	}
	return intializeAttSubnets(localNode), nil
}

func (s *Service) startDiscoveryV5(
	addr net.IP,
	privKey *ecdsa.PrivateKey,
) (*discover.UDPv5, error) {
	listener, err := s.createListener(addr, privKey)
	if err != nil {
		return nil, errors.Wrap(err, "could not create listener")
	}
	record := listener.Self()
	log.WithField("ENR", record.String()).Info("Started discovery v5")
	return listener, nil
}

// filterPeer validates each node that we retrieve from our dht. We
// try to ascertain that the peer can be a valid protocol peer.
// Validity Conditions:
// 1) The local node is still actively looking for peers to
//    connect to.
// 2) Peer has a valid IP and TCP port set in their enr.
// 3) Peer hasn't been marked as 'bad'
// 4) Peer is not currently active or connected.
// 5) Peer is ready to receive incoming connections.
// 6) Peer's fork digest in their ENR matches that of
// 	  our localnodes.
func (s *Service) filterPeer(node *enode.Node) bool {
	// Ignore nil node entries passed in.
	if node == nil {
		return false
	}
	// ignore nodes with no ip address stored.
	if node.IP() == nil {
		return false
	}
	// do not dial nodes with their tcp ports not set
	if err := node.Record().Load(enr.WithEntry("tcp", new(enr.TCP))); err != nil {
		if !enr.IsNotFound(err) {
			log.WithError(err).Debug("Could not retrieve tcp port")
		}
		return false
	}
	peerData, multiAddr, err := convertToAddrInfo(node)
	if err != nil {
		log.WithError(err).Debug("Could not convert to peer data")
		return false
	}
	if s.peers.IsBad(peerData.ID) {
		return false
	}
	if s.peers.IsActive(peerData.ID) {
		return false
	}
	if s.host.Network().Connectedness(peerData.ID) == network.Connected {
		return false
	}
	if !s.peers.IsReadyToDial(peerData.ID) {
		return false
	}
	nodeENR := node.Record()
	// Decide whether or not to connect to peer that does not
	// match the proper fork ENR data with our local node.
	if s.genesisValidatorsRoot != nil {
		if err := s.compareForkENR(nodeENR); err != nil {
			log.WithError(err).Trace("Fork ENR mismatches between peer and local node")
			return false
		}
	}
	// Add peer to peer handler.
	s.peers.Add(nodeENR, peerData.ID, multiAddr, network.DirUnknown)
	return true
}

// This checks our set max peers in our config, and
// determines whether our currently connected and
// active peers are above our set max peer limit.
func (s *Service) isPeerAtLimit(inbound bool) bool {
	numOfConns := len(s.host.Network().Peers())
	maxPeers := int(s.cfg.MaxPeers)
	// If we are measuring the limit for inbound peers
	// we apply the high watermark buffer.
	if inbound {
		maxPeers += highWatermarkBuffer
	}
	activePeers := len(s.Peers().Active())

	return activePeers >= maxPeers || numOfConns >= maxPeers
}

func parseBootStrapAddrs(addrs []string) (discv5Nodes []string) {
	discv5Nodes, _ = parseGenericAddrs(addrs)
	if len(discv5Nodes) == 0 {
		log.Warn("No bootstrap addresses supplied")
	}
	return discv5Nodes
}

func parseGenericAddrs(addrs []string) (enodeString, multiAddrString []string) {
	for _, addr := range addrs {
		if addr == "" {
			// Ignore empty entries
			continue
		}
		_, err := enode.Parse(enode.ValidSchemes, addr)
		if err == nil {
			enodeString = append(enodeString, addr)
			continue
		}
		_, err = multiAddrFromString(addr)
		if err == nil {
			multiAddrString = append(multiAddrString, addr)
			continue
		}
		log.Errorf("Invalid address of %s provided: %v", addr, err)
	}
	return enodeString, multiAddrString
}

func convertToMultiAddr(nodes []*enode.Node) []ma.Multiaddr {
	var multiAddrs []ma.Multiaddr
	for _, node := range nodes {
		// ignore nodes with no ip address stored
		if node.IP() == nil {
			continue
		}
		multiAddr, err := convertToSingleMultiAddr(node)
		if err != nil {
			log.WithError(err).Error("Could not convert to multiAddr")
			continue
		}
		multiAddrs = append(multiAddrs, multiAddr)
	}
	return multiAddrs
}

func convertToAddrInfo(node *enode.Node) (*peer.AddrInfo, ma.Multiaddr, error) {
	multiAddr, err := convertToSingleMultiAddr(node)
	if err != nil {
		return nil, nil, err
	}
	info, err := peer.AddrInfoFromP2pAddr(multiAddr)
	if err != nil {
		return nil, nil, err
	}
	return info, multiAddr, nil
}

func convertToSingleMultiAddr(node *enode.Node) (ma.Multiaddr, error) {
	pubkey := node.Pubkey()
	assertedKey := convertToInterfacePubkey(pubkey)
	id, err := peer.IDFromPublicKey(assertedKey)
	if err != nil {
		return nil, errors.Wrap(err, "could not get peer id")
	}
	return multiAddressBuilderWithID(node.IP().String(), uint(node.TCP()), id)
}

func peersFromStringAddrs(addrs []string) ([]ma.Multiaddr, error) {
	var allAddrs []ma.Multiaddr
	enodeString, multiAddrString := parseGenericAddrs(addrs)
	for _, stringAddr := range multiAddrString {
		addr, err := multiAddrFromString(stringAddr)
		if err != nil {
			return nil, errors.Wrapf(err, "Could not get multiaddr from string")
		}
		allAddrs = append(allAddrs, addr)
	}
	for _, stringAddr := range enodeString {
		enodeAddr, err := enode.Parse(enode.ValidSchemes, stringAddr)
		if err != nil {
			return nil, errors.Wrapf(err, "Could not get enode from string")
		}
		addr, err := convertToSingleMultiAddr(enodeAddr)
		if err != nil {
			return nil, errors.Wrapf(err, "Could not get multiaddr")
		}
		allAddrs = append(allAddrs, addr)
	}
	return allAddrs, nil
}

func multiAddrFromString(address string) (ma.Multiaddr, error) {
	addr, err := iaddr.ParseString(address)
	if err != nil {
		return nil, err
	}
	return addr.Multiaddr(), nil
}<|MERGE_RESOLUTION|>--- conflicted
+++ resolved
@@ -68,11 +68,7 @@
 		if s.ctx.Err() != nil {
 			break
 		}
-<<<<<<< HEAD
-		if s.isPeerAtLimit(false) {
-=======
 		if s.isPeerAtLimit(false /* inbound */) {
->>>>>>> dfdf77cb
 			// Pause the main loop for a period to stop looking
 			// for new peers.
 			log.Trace("Not looking for peers, at peer limit")
