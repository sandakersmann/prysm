load("@prysm//tools/go:def.bzl", "go_library", "go_test")

go_library(
    name = "go_default_library",
    srcs = [
        "deprecated_getters.go",
        "deprecated_setters.go",
        "field_root_eth1.go",
        "field_root_participation_bit.go",
        "field_root_sync_committee.go",
        "field_root_validator.go",
        "field_root_vector.go",
        "field_roots.go",
        "getters.go",
        "setters.go",
        "state_trie.go",
        "types.go",
    ],
    importpath = "github.com/prysmaticlabs/prysm/beacon-chain/state/v2",
    visibility = [
        "//beacon-chain:__subpackages__",
        "//fuzz:__pkg__",
        "//proto/testing:__subpackages__",
        "//shared/aggregation:__subpackages__",
        "//shared/benchutil:__pkg__",
        "//shared/depositutil:__subpackages__",
        "//shared/interop:__subpackages__",
        "//shared/testutil:__pkg__",
        "//slasher/rpc:__subpackages__",
        "//spectest:__subpackages__",
        "//tools/benchmark-files-gen:__pkg__",
        "//tools/pcli:__pkg__",
    ],
    deps = [
        "//beacon-chain/state:go_default_library",
        "//beacon-chain/state/fieldtrie:go_default_library",
        "//beacon-chain/state/stateutil:go_default_library",
        "//beacon-chain/state/types:go_default_library",
        "//beacon-chain/state/v1:go_default_library",
        "//proto/eth/v1:go_default_library",
        "//proto/prysm/v1alpha1:go_default_library",
        "//shared/bytesutil:go_default_library",
        "//shared/copyutil:go_default_library",
        "//shared/featureconfig:go_default_library",
        "//shared/hashutil:go_default_library",
        "//shared/htrutils:go_default_library",
        "//shared/params:go_default_library",
        "//shared/sliceutil:go_default_library",
        "//shared/version:go_default_library",
        "@com_github_dgraph_io_ristretto//:go_default_library",
        "@com_github_pkg_errors//:go_default_library",
        "@com_github_prysmaticlabs_eth2_types//:go_default_library",
        "@com_github_prysmaticlabs_go_bitfield//:go_default_library",
        "@io_opencensus_go//trace:go_default_library",
        "@org_golang_google_protobuf//proto:go_default_library",
    ],
)

go_test(
    name = "go_default_test",
    srcs = [
        "deprecated_getters_test.go",
        "deprecated_setters_test.go",
        "getters_test.go",
        "state_trie_block_box_test.go",
        "state_trie_test.go",
    ],
    embed = [":go_default_library"],
    deps = [
        "//beacon-chain/state:go_default_library",
        "//beacon-chain/state/stateutil:go_default_library",
        "//proto/prysm/v1alpha1:go_default_library",
        "//shared/bytesutil:go_default_library",
        "//shared/params:go_default_library",
        "//shared/testutil/assert:go_default_library",
        "//shared/testutil/require:go_default_library",
<<<<<<< HEAD
        "@com_github_prysmaticlabs_eth2_types//:go_default_library",
        "@org_golang_google_protobuf//proto:go_default_library",
=======
>>>>>>> 7a9c717a
    ],
)<|MERGE_RESOLUTION|>--- conflicted
+++ resolved
@@ -74,10 +74,7 @@
         "//shared/params:go_default_library",
         "//shared/testutil/assert:go_default_library",
         "//shared/testutil/require:go_default_library",
-<<<<<<< HEAD
         "@com_github_prysmaticlabs_eth2_types//:go_default_library",
         "@org_golang_google_protobuf//proto:go_default_library",
-=======
->>>>>>> 7a9c717a
     ],
 )