package v2

import (
	"github.com/pkg/errors"
	customtypes "github.com/prysmaticlabs/prysm/beacon-chain/state/custom-types"
	"github.com/prysmaticlabs/prysm/beacon-chain/state/stateutil"
)

<<<<<<< HEAD
// SetStateRoots for the beacon state. Updates the state roots
// to a new value by overwriting the previous value.
func (b *BeaconState) SetStateRoots(val *[8192][32]byte) error {
	if !b.hasInnerState() {
		return ErrNilInnerState
	}
	b.lock.Lock()
	defer b.lock.Unlock()

	b.sharedFieldReferences[stateRoots].MinusRef()
	b.sharedFieldReferences[stateRoots] = stateutil.NewRef(1)

	roots := customtypes.StateRoots(*val)
	b.stateRoots = &roots
	b.markFieldAsDirty(stateRoots)
	b.rebuildTrie[stateRoots] = true
	return nil
}

=======
>>>>>>> 59623638
// UpdateStateRootAtIndex for the beacon state. Updates the state root
// at a specific index to a new value.
func (b *BeaconState) UpdateStateRootAtIndex(idx uint64, stateRoot [32]byte) error {
	if !b.hasInnerState() {
		return ErrNilInnerState
	}

	b.lock.RLock()
	if uint64(len(b.stateRoots)) <= idx {
		b.lock.RUnlock()
		return errors.Errorf("invalid index provided %d", idx)
	}
	b.lock.RUnlock()

	b.lock.Lock()
	defer b.lock.Unlock()

	// Check if we hold the only reference to the shared state roots slice.
	r := b.stateRoots
	if ref := b.sharedFieldReferences[stateRoots]; ref.Refs() > 1 {
		// Copy elements in underlying array by reference.
		roots := *b.stateRoots
		rootsCopy := roots
		r = &rootsCopy
		ref.MinusRef()
		b.sharedFieldReferences[stateRoots] = stateutil.NewRef(1)
	}

	r[idx] = stateRoot
	b.stateRoots = r

	b.markFieldAsDirty(stateRoots)
	b.addDirtyIndices(stateRoots, []uint64{idx})
	return nil
}<|MERGE_RESOLUTION|>--- conflicted
+++ resolved
@@ -2,32 +2,9 @@
 
 import (
 	"github.com/pkg/errors"
-	customtypes "github.com/prysmaticlabs/prysm/beacon-chain/state/custom-types"
 	"github.com/prysmaticlabs/prysm/beacon-chain/state/stateutil"
 )
 
-<<<<<<< HEAD
-// SetStateRoots for the beacon state. Updates the state roots
-// to a new value by overwriting the previous value.
-func (b *BeaconState) SetStateRoots(val *[8192][32]byte) error {
-	if !b.hasInnerState() {
-		return ErrNilInnerState
-	}
-	b.lock.Lock()
-	defer b.lock.Unlock()
-
-	b.sharedFieldReferences[stateRoots].MinusRef()
-	b.sharedFieldReferences[stateRoots] = stateutil.NewRef(1)
-
-	roots := customtypes.StateRoots(*val)
-	b.stateRoots = &roots
-	b.markFieldAsDirty(stateRoots)
-	b.rebuildTrie[stateRoots] = true
-	return nil
-}
-
-=======
->>>>>>> 59623638
 // UpdateStateRootAtIndex for the beacon state. Updates the state root
 // at a specific index to a new value.
 func (b *BeaconState) UpdateStateRootAtIndex(idx uint64, stateRoot [32]byte) error {
@@ -36,7 +13,7 @@
 	}
 
 	b.lock.RLock()
-	if uint64(len(b.stateRoots)) <= idx {
+	if uint64(len(b.state.StateRoots)) <= idx {
 		b.lock.RUnlock()
 		return errors.Errorf("invalid index provided %d", idx)
 	}
@@ -46,18 +23,17 @@
 	defer b.lock.Unlock()
 
 	// Check if we hold the only reference to the shared state roots slice.
-	r := b.stateRoots
+	r := b.state.StateRoots
 	if ref := b.sharedFieldReferences[stateRoots]; ref.Refs() > 1 {
 		// Copy elements in underlying array by reference.
-		roots := *b.stateRoots
-		rootsCopy := roots
-		r = &rootsCopy
+		r = make([][]byte, len(b.state.StateRoots))
+		copy(r, b.state.StateRoots)
 		ref.MinusRef()
 		b.sharedFieldReferences[stateRoots] = stateutil.NewRef(1)
 	}
 
-	r[idx] = stateRoot
-	b.stateRoots = r
+	r[idx] = stateRoot[:]
+	b.state.StateRoots = r
 
 	b.markFieldAsDirty(stateRoots)
 	b.addDirtyIndices(stateRoots, []uint64{idx})
