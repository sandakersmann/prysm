--- conflicted
+++ resolved
@@ -89,12 +89,8 @@
     deps = [
         "//beacon-chain/state:go_default_library",
         "//beacon-chain/state/stateutil:go_default_library",
-<<<<<<< HEAD
         "//beacon-chain/state/types:go_default_library",
-        "//beacon-chain/state/state-native/v1:go_default_library",
-=======
         "//beacon-chain/state/v3:go_default_library",
->>>>>>> 0802c8fe
         "//config/features:go_default_library",
         "//config/fieldparams:go_default_library",
         "//config/params:go_default_library",
@@ -113,15 +109,9 @@
 ssz_gen_marshal(
     name = "ssz_generated_files",
     srcs = select({
-<<<<<<< HEAD
-           "//config:mainnet": ["beacon_state_mainnet.go"],
-           "//config:minimal": ["beacon_state_minimal.go"],
-        }),
-=======
         "//config:mainnet": ["beacon_state_mainnet.go"],
         "//config:minimal": ["beacon_state_minimal.go"],
     }),
->>>>>>> 0802c8fe
     includes = [
         "//beacon-chain/state/state-native/custom-types:go_default_library",
         "//config/fieldparams:go_default_library",
