package v1

import (
	"github.com/pkg/errors"
	types "github.com/prysmaticlabs/eth2-types"
	"github.com/prysmaticlabs/prysm/beacon-chain/state/stateutil"
	"github.com/prysmaticlabs/prysm/encoding/bytesutil"
	ethpb "github.com/prysmaticlabs/prysm/proto/prysm/v1alpha1"
)

// SetValidators for the beacon state. Updates the entire
// to a new value by overwriting the previous one.
func (b *BeaconState) SetValidators(val []*ethpb.Validator) error {
	if !b.hasInnerState() {
		return ErrNilInnerState
	}
	b.lock.Lock()
	defer b.lock.Unlock()

	b.validators = val
	b.sharedFieldReferences[validators].MinusRef()
	b.sharedFieldReferences[validators] = stateutil.NewRef(1)
	b.markFieldAsDirty(validators)
	b.rebuildTrie[validators] = true
	b.valMapHandler = stateutil.NewValMapHandler(b.validators)
	return nil
}

// ApplyToEveryValidator applies the provided callback function to each validator in the
// validator registry.
func (b *BeaconState) ApplyToEveryValidator(f func(idx int, val *ethpb.Validator) (bool, *ethpb.Validator, error)) error {
	if !b.hasInnerState() {
		return ErrNilInnerState
	}
	b.lock.Lock()
	v := b.validators
	if ref := b.sharedFieldReferences[validators]; ref.Refs() > 1 {
		v = b.validatorsReferences()
		ref.MinusRef()
		b.sharedFieldReferences[validators] = stateutil.NewRef(1)
	}
	b.lock.Unlock()
	var changedVals []uint64
	for i, val := range v {
		changed, newVal, err := f(i, val)
		if err != nil {
			return err
		}
		if changed {
			changedVals = append(changedVals, uint64(i))
			v[i] = newVal
		}
	}

	b.lock.Lock()
	defer b.lock.Unlock()

	b.validators = v
	b.markFieldAsDirty(validators)
	b.addDirtyIndices(validators, changedVals)

	return nil
}

// UpdateValidatorAtIndex for the beacon state. Updates the validator
// at a specific index to a new value.
func (b *BeaconState) UpdateValidatorAtIndex(idx types.ValidatorIndex, val *ethpb.Validator) error {
	if !b.hasInnerState() {
		return ErrNilInnerState
	}
	if uint64(len(b.validators)) <= uint64(idx) {
		return errors.Errorf("invalid index provided %d", idx)
	}
	b.lock.Lock()
	defer b.lock.Unlock()

	v := b.validators
	if ref := b.sharedFieldReferences[validators]; ref.Refs() > 1 {
		v = b.validatorsReferences()
		ref.MinusRef()
		b.sharedFieldReferences[validators] = stateutil.NewRef(1)
	}

	v[idx] = val
	b.validators = v
	b.markFieldAsDirty(validators)
	b.addDirtyIndices(validators, []uint64{uint64(idx)})

	return nil
}

// SetBalances for the beacon state. Updates the entire
// list to a new value by overwriting the previous one.
func (b *BeaconState) SetBalances(val []uint64) error {
	if !b.hasInnerState() {
		return ErrNilInnerState
	}
	b.lock.Lock()
	defer b.lock.Unlock()

	b.sharedFieldReferences[balances].MinusRef()
	b.sharedFieldReferences[balances] = stateutil.NewRef(1)

	b.balances = val
	b.markFieldAsDirty(balances)
	b.rebuildTrie[balances] = true
	return nil
}

// UpdateBalancesAtIndex for the beacon state. This method updates the balance
// at a specific index to a new value.
func (b *BeaconState) UpdateBalancesAtIndex(idx types.ValidatorIndex, val uint64) error {
	if !b.hasInnerState() {
		return ErrNilInnerState
	}
	if uint64(len(b.balances)) <= uint64(idx) {
		return errors.Errorf("invalid index provided %d", idx)
	}
	b.lock.Lock()
	defer b.lock.Unlock()

	bals := b.balances
	if b.sharedFieldReferences[balances].Refs() > 1 {
		bals = b.balancesInternal()
		b.sharedFieldReferences[balances].MinusRef()
		b.sharedFieldReferences[balances] = stateutil.NewRef(1)
	}

	bals[idx] = val
	b.balances = bals
	b.markFieldAsDirty(balances)
	b.addDirtyIndices(balances, []uint64{uint64(idx)})
	return nil
}

// SetSlashings for the beacon state. Updates the entire
// list to a new value by overwriting the previous one.
func (b *BeaconState) SetSlashings(val []uint64) error {
	if !b.hasInnerState() {
		return ErrNilInnerState
	}
	b.lock.Lock()
	defer b.lock.Unlock()

	b.sharedFieldReferences[slashings].MinusRef()
	b.sharedFieldReferences[slashings] = stateutil.NewRef(1)

	b.slashings = val
	b.markFieldAsDirty(slashings)
	return nil
}

// UpdateSlashingsAtIndex for the beacon state. Updates the slashings
// at a specific index to a new value.
func (b *BeaconState) UpdateSlashingsAtIndex(idx, val uint64) error {
	if !b.hasInnerState() {
		return ErrNilInnerState
	}
	if uint64(len(b.slashings)) <= idx {
		return errors.Errorf("invalid index provided %d", idx)
	}
	b.lock.Lock()
	defer b.lock.Unlock()

	s := b.slashings
	if b.sharedFieldReferences[slashings].Refs() > 1 {
		s = b.slashingsInternal()
		b.sharedFieldReferences[slashings].MinusRef()
		b.sharedFieldReferences[slashings] = stateutil.NewRef(1)
	}

	s[idx] = val

	b.slashings = s

	b.markFieldAsDirty(slashings)
	return nil
}

// AppendValidator for the beacon state. Appends the new value
// to the the end of list.
func (b *BeaconState) AppendValidator(val *ethpb.Validator) error {
	if !b.hasInnerState() {
		return ErrNilInnerState
	}
	b.lock.Lock()
	defer b.lock.Unlock()

	vals := b.validators
	if b.sharedFieldReferences[validators].Refs() > 1 {
		vals = b.validatorsReferences()
		b.sharedFieldReferences[validators].MinusRef()
		b.sharedFieldReferences[validators] = stateutil.NewRef(1)
	}

	// append validator to slice
	b.validators = append(vals, val)
	valIdx := types.ValidatorIndex(len(b.validators) - 1)

	b.valMapHandler.Set(bytesutil.ToBytes48(val.PublicKey), valIdx)

	b.markFieldAsDirty(validators)
	b.addDirtyIndices(validators, []uint64{uint64(valIdx)})
	return nil
}

// AppendBalance for the beacon state. Appends the new value
// to the the end of list.
func (b *BeaconState) AppendBalance(bal uint64) error {
	if !b.hasInnerState() {
		return ErrNilInnerState
	}
	b.lock.Lock()
	defer b.lock.Unlock()

	bals := b.balances
	if b.sharedFieldReferences[balances].Refs() > 1 {
		bals = b.balancesInternal()
		b.sharedFieldReferences[balances].MinusRef()
		b.sharedFieldReferences[balances] = stateutil.NewRef(1)
	}

<<<<<<< HEAD
	b.balances = append(bals, bal)
=======
	b.state.Balances = append(bals, bal)
	balIdx := len(b.state.Balances) - 1
>>>>>>> d3c97da4
	b.markFieldAsDirty(balances)
	b.addDirtyIndices(balances, []uint64{uint64(balIdx)})
	return nil
}<|MERGE_RESOLUTION|>--- conflicted
+++ resolved
@@ -220,12 +220,8 @@
 		b.sharedFieldReferences[balances] = stateutil.NewRef(1)
 	}
 
-<<<<<<< HEAD
 	b.balances = append(bals, bal)
-=======
-	b.state.Balances = append(bals, bal)
 	balIdx := len(b.state.Balances) - 1
->>>>>>> d3c97da4
 	b.markFieldAsDirty(balances)
 	b.addDirtyIndices(balances, []uint64{uint64(balIdx)})
 	return nil
